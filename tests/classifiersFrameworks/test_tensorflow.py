--- conflicted
+++ resolved
@@ -70,14 +70,8 @@
         dataset = tf.data.Dataset.from_tensor_slices((x_tensor, y_tensor))
 
         iterator = dataset.make_initializable_iterator()
-<<<<<<< HEAD
-        data_gen = TFDataGenerator(
-            sess=sess, iterator=iterator, iterator_type="initializable", iterator_arg={}, size=1000, batch_size=100
-        )
-=======
         data_gen = TensorFlowDataGenerator(sess=sess, iterator=iterator, iterator_type='initializable', iterator_arg={},
                                            size=1000, batch_size=100)
->>>>>>> 8bf547e1
 
         expected_values = {"post_fit_accuracy": ExpectedValue(0.65, 0.02)}
 
