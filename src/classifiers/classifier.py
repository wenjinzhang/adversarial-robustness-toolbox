--- conflicted
+++ resolved
@@ -1,33 +1,3 @@
-<<<<<<< HEAD
-import re
-from abc import ABCMeta
-
-from keras.layers import Activation
-from sklearn.base import BaseEstimator
-import tensorflow as tf
-
-from src.defences.preprocessing import label_smoothing, feature_squeezing, tf_feature_squeezing
-from src.layers.activations import BoundedReLU
-
-
-class Classifier(BaseEstimator):
-    """
-    Abstract base class for all classifiers.
-    """
-    __metaclass__ = ABCMeta
-
-    def __init__(self, model, defences=None, preproc=None):
-        """
-        Create a classifier object
-        :param model: Model object
-        :param defences: (optional string) Defences to be applied to the model
-        :param preproc: (optional string) Preprocessing to be applied to the data
-        """
-        if not hasattr(model, '__call__'):
-            raise ValueError(
-                "Model argument must be a function that returns the symbolic output when given an input tensor.")
-
-=======
 from __future__ import absolute_import, division, print_function, unicode_literals
 
 import abc
@@ -64,7 +34,6 @@
             raise ValueError(
                 "Model argument must be a function that returns the symbolic output when given an input tensor.")
 
->>>>>>> e31cce6c
         self.model = model
         self.comp_param = None
         self._parse_defences(defences)
@@ -91,20 +60,20 @@
         :param kwargs: Other parameters
         """
         # Apply label smoothing if option is set
-<<<<<<< HEAD
-        if self.label_smooth:
-            y = label_smoothing(outputs_val)
+        if hasattr(self, 'label_smooth'):
+            _, y = self.label_smooth(None, outputs_val)
         else:
             y = outputs_val
 
         # Apply feature squeezing if option is set
-        if self.feature_squeeze:
-            x = feature_squeezing(inputs_val, self.bit_depth)
+        if hasattr(self, 'feature_squeeze'):
+            x = self.feature_squeeze(inputs_val)
         else:
             x = inputs_val
 
         x = self._preprocess(x)
         self.model.fit(x, y, **kwargs)
+        self.is_fitted = True
 
     def predict(self, x_val, **kwargs):
         """Perform prediction using a fitted classifier.
@@ -113,42 +82,12 @@
         :param kwargs: Other parameters
         :return: Predictions for test set
         """
-        if self.feature_squeeze:
-            x = feature_squeezing(x_val, self.bit_depth)
-
-        else:
-            x = x_val
-
-=======
-        if hasattr(self, 'label_smooth'):
-            _, y = self.label_smooth(None, outputs_val)
-        else:
-            y = outputs_val
-
-        # Apply feature squeezing if option is set
-        if hasattr(self, 'feature_squeeze'):
-            x = self.feature_squeeze(inputs_val)
-        else:
-            x = inputs_val
-
-        x = self._preprocess(x)
-        self.model.fit(x, y, **kwargs)
-        self.is_fitted = True
-
-    def predict(self, x_val, **kwargs):
-        """Perform prediction using a fitted classifier.
-
-        :param x_val: Test set
-        :param kwargs: Other parameters
-        :return: Predictions for test set
-        """
         if hasattr(self, 'feature_squeeze'):
             x = self.feature_squeeze(x_val, self.bit_depth)
 
         else:
             x = x_val
 
->>>>>>> e31cce6c
         x = self._preprocess(x)
         return self.model.predict(x, **kwargs)
 
@@ -161,13 +100,8 @@
         :return: The accuracy of the model on (x_val, y_val)
         :rtype: float
         """
-<<<<<<< HEAD
-        if self.feature_squeeze:
-            x = feature_squeezing(x_val, self.bit_depth)
-=======
         if hasattr(self, 'feature_squeeze'):
             x = self.feature_squeeze(x_val)
->>>>>>> e31cce6c
         else:
             x = x_val
 
@@ -210,11 +144,6 @@
 
         :param defences: (string) names of the defences to add, supports "featsqueeze[1-8]" and "labsmooth"
         """
-<<<<<<< HEAD
-        self.label_smooth = False
-        self.feature_squeeze = False
-=======
->>>>>>> e31cce6c
         self.defences = defences
 
         if defences:
@@ -223,26 +152,15 @@
             for d in defences:
                 # Add feature squeezing
                 if pattern.match(d):
-<<<<<<< HEAD
-                    self.feature_squeeze = True
-
-                    try:
-                        self.bit_depth = int(d[-1])
-=======
                     try:
                         bit_depth = int(d[-1])
                         self.feature_squeeze = FeatureSqueezing(bit_depth=bit_depth)
->>>>>>> e31cce6c
                     except:
                         raise ValueError("You must specify the bit depth for feature squeezing: featsqueeze[1-8]")
 
                 # Add label smoothing
                 if d == "labsmooth":
-<<<<<<< HEAD
-                    self.label_smooth = True
-=======
                     self.label_smooth = LabelSmoothing()
->>>>>>> e31cce6c
 
     def _preprocess(self, x):
         """Apply preprocessing to x
