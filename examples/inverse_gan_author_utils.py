# Copyright 2018 The Defense-GAN Authors. All Rights Reserved.
#
# Licensed under the Apache License, Version 2.0 (the "License");
# you may not use this file except in compliance with the License.
# You may obtain a copy of the License at
#
#     http://www.apache.org/licenses/LICENSE-2.0
#
# Unless required by applicable law or agreed to in writing, software
# distributed under the License is distributed on an "AS IS" BASIS,
# WITHOUT WARRANTIES OR CONDITIONS OF ANY KIND, either express or implied.
# See the License for the specific language governing permissions and
# limitations under the License.
# ==============================================================================

from __future__ import absolute_import
from __future__ import division
from __future__ import print_function

import yaml
import os

import numpy as np
import tensorflow as tf
from tensorflow.contrib import slim

# Code borrowed as a demo from the original [InverseGan Repo](https://github.com/yogeshbalaji/InvGAN)
# For any questions related to this code base please contact the original authors

inverse_gan_models_dir = "../defence_gan/"
path_locations = {}

path_locations["GENERATOR_INIT_PATH"] = inverse_gan_models_dir + "output/gans/mnist"
path_locations["BPDA_ENCODER_CP_PATH"] = inverse_gan_models_dir + "output/gans_inv_notrain/mnist"
path_locations["output_dir"] = inverse_gan_models_dir + "output"
path_locations["data"] = inverse_gan_models_dir + "/data/"

# Code to load the original defense_gan paper mnist classifier to reproduce paper results
# Note: model_a is a cleverhans model
# from utils.network_builder_art import model_a

# def _load_defense_gan_paper_classifier():
#
#     config = tf.ConfigProto()
#     config.gpu_options.allow_growth = True
#     model_sess = tf.Session(config=config)
#
#     x_shape = [28,28,1]
#     classes = 10
#     with tf.variable_scope(tf.get_variable_scope(), reuse=tf.AUTO_REUSE):
#         bb_model = model_a(
#             input_shape=[None] + x_shape, nb_classes=classes,
#         )
#
#     ### From blackbox_art.prep_bbox
#     model = bb_model
#
#     images_tensor = tf.placeholder(tf.float32, shape=[None] + x_shape)
#     labels_tensor = tf.placeholder(tf.float32, shape=(None, classes))
#
#     used_vars = model.get_params()
#     pred_train = model.get_logits(images_tensor, dropout=True)
#     pred_eval = model.get_logits(images_tensor)
#
#     path = tf.train.latest_checkpoint('./utils/resources/tmpMnistModel/mnist')
#     saver = tf.train.Saver(var_list=used_vars)
#     saver.restore(model_sess, path)
#     print('[+] BB model loaded successfully ...')
#
#     return model, model_sess, images_tensor, labels_tensor, pred_train, pred_eval
#
#
# def create_defense_gan_paper_mnist_art_classifier():
#     model, model_sess, images_tensor, labels_tensor, pred_train, pred_eval = _load_defense_gan_paper_classifier()
#
#     classifier = TFClassifier(
#         # clip_values=(min_pixel_value, max_pixel_value),
#         input_ph=images_tensor,
#         output=pred_eval,
#         labels_ph=labels_tensor,
#         # train=train,
#         # loss=loss,
#         # learning=None,
#         sess=model_sess,
#         preprocessing_defences=[]
#     )
#
#     return classifier

###################

IMSAVE_TRANSFORM_DICT = {
    "mnist": lambda x: x.reshape((len(x), 28, 28)),
    "f-mnist": lambda x: x.reshape((len(x), 28, 28)),
    "cifar-10": lambda x: (x.reshape((len(x), 32, 32, 3)) + 1) / 2.0,
    "celeba": lambda x: (x.reshape((len(x), 64, 64, 3)) + 1) / 2.0,
}

INPUT_TRANSFORM_DICT = {
    "mnist": lambda x: tf.cast(x, tf.float32) / 255.0,
    "f-mnist": lambda x: tf.cast(x, tf.float32) / 255.0,
    "cifar-10": lambda x: tf.cast(x, tf.float32) / 255.0 * 2.0 - 1.0,
    "celeba": lambda x: tf.cast(x, tf.float32) / 255.0 * 2.0 - 1.0,
}


# def model_a(nb_filters=64, nb_classes=10, input_shape=(None, 28, 28, 1)):
#     layers = [
#         Conv2D(nb_filters, (5, 5), (1, 1), "SAME", use_bias=True),
#         ReLU(),
#         Conv2D(nb_filters, (5, 5), (2, 2), "VALID", use_bias=True),
#         ReLU(),
#         Flatten(),
#         Dropout(0.25),
#         Linear(128),
#         ReLU(),
#         Dropout(0.5),
#         Linear(nb_classes),
#         Softmax(),
#     ]
#
#     model = DefenseMLP(layers, input_shape, feature_layer="ReLU7")
#     return model


def generator_loss(loss_func, fake):
    fake_loss = 0

    if loss_func.__contains__("wgan"):
        fake_loss = -tf.reduce_mean(fake)

    if loss_func == "dcgan":
        fake_loss = tf.losses.sigmoid_cross_entropy(
            fake,
            tf.ones_like(fake),
            reduction=Reduction.MEAN,
        )

    if loss_func == "hingegan":
        fake_loss = -tf.reduce_mean(fake)

    return fake_loss


def discriminator_loss(loss_func, real, fake):
    real_loss = 0
    fake_loss = 0

    if loss_func.__contains__("wgan"):
        real_loss = -tf.reduce_mean(real)
        fake_loss = tf.reduce_mean(fake)

    if loss_func == "dcgan":
        real_loss = tf.losses.sigmoid_cross_entropy(
            tf.ones_like(real),
            real,
            reduction=Reduction.MEAN,
        )
        fake_loss = tf.losses.sigmoid_cross_entropy(
            tf.zeros_like(fake),
            fake,
            reduction=Reduction.MEAN,
        )

    if loss_func == "hingegan":
        real_loss = tf.reduce_mean(relu(1 - real))
        fake_loss = tf.reduce_mean(relu(1 + fake))

    if loss_func == "ragan":
        real_loss = tf.reduce_mean(tf.nn.softplus(-(real - tf.reduce_mean(fake))))
        fake_loss = tf.reduce_mean(tf.nn.softplus(fake - tf.reduce_mean(real)))

    loss = real_loss + fake_loss

    return loss


class DummySummaryWriter(object):
    def write(self, *args, **arg_dicts):
        pass

    def add_summary(self, summary_str, counter):
        pass


def make_dir(dir_path):
    if not os.path.exists(dir_path):
        os.makedirs(dir_path)
        print("[+] Created the directory: {}".format(dir_path))


ensure_dir = make_dir


def mnist_generator(z, is_training=True):
    net_dim = 64
    use_sn = False
    with tf.variable_scope("Generator", reuse=tf.AUTO_REUSE):
        output = linear(z, 4 * 4 * 4 * net_dim, sn=use_sn, name="linear")
        output = batch_norm(output, is_training=is_training, name="bn_linear")
        output = tf.nn.relu(output)
        output = tf.reshape(output, [-1, 4, 4, 4 * net_dim])

        # deconv-bn-relu
        output = deconv2d(output, 2 * net_dim, 5, 2, sn=use_sn, name="deconv_0")
        output = batch_norm(output, is_training=is_training, name="bn_0")
        output = tf.nn.relu(output)

        output = output[:, :7, :7, :]

        output = deconv2d(output, net_dim, 5, 2, sn=use_sn, name="deconv_1")
        output = batch_norm(output, is_training=is_training, name="bn_1")
        output = tf.nn.relu(output)

        output = deconv2d(output, 1, 5, 2, sn=use_sn, name="deconv_2")
        output = tf.sigmoid(output)

        return output


def mnist_discriminator(x, update_collection=None, is_training=False):
    net_dim = 64
    use_sn = True
    with tf.variable_scope("Discriminator", reuse=tf.AUTO_REUSE):
        # block 1
        x = conv2d(x, net_dim, 5, 2, sn=use_sn, update_collection=update_collection, name="conv0")
        x = lrelu(x)
        # block 2
        x = conv2d(x, 2 * net_dim, 5, 2, sn=use_sn, update_collection=update_collection, name="conv1")
        x = lrelu(x)
        # block 3
        x = conv2d(x, 4 * net_dim, 5, 2, sn=use_sn, update_collection=update_collection, name="conv2")
        x = lrelu(x)
        # output
        x = tf.reshape(x, [-1, 4 * 4 * 4 * net_dim])
        x = linear(x, 1, sn=use_sn, update_collection=update_collection, name="linear")
        return tf.reshape(x, [-1])


def mnist_encoder(x, is_training=False, use_bn=False, net_dim=64, latent_dim=128):
    with tf.variable_scope("Encoder", reuse=tf.AUTO_REUSE):
        x = conv2d(x, net_dim, 5, 2, name="conv0")
        if use_bn:
            x = batch_norm(x, is_training=is_training, name="bn0")
        x = tf.nn.relu(x)

        x = conv2d(x, 2 * net_dim, 5, 2, name="conv1")
        if use_bn:
            x = batch_norm(x, is_training=is_training, name="bn1")
        x = tf.nn.relu(x)

        x = conv2d(x, 4 * net_dim, 5, 2, name="conv2")
        if use_bn:
            x = batch_norm(x, is_training=is_training, name="bn2")
        x = tf.nn.relu(x)

        x = tf.reshape(x, [-1, 4 * 4 * 4 * net_dim])
        x = linear(x, 2 * latent_dim, name="linear")

        return x[:, :latent_dim], x[:, latent_dim:]


GENERATOR_DICT = {"mnist": [mnist_generator, mnist_generator]}
DISCRIMINATOR_DICT = {"mnist": [mnist_discriminator, mnist_discriminator]}
ENCODER_DICT = {"mnist": [mnist_encoder, mnist_encoder]}


class Dataset(object):
    """The abstract class for handling datasets.

    Attributes:
        name: Name of the dataset.
        data_dir: The directory where the dataset resides.
    """

    def __init__(self, name, data_dir=path_locations["data"]):
        """The datasaet default constructor.

        Args:
            name: A string, name of the dataset.
            data_dir (optional): The path of the datasets on disk.
        """

        self.data_dir = os.path.join(data_dir, name)
        self.name = name
        self.images = None
        self.labels = None

    def __len__(self):
        """Gives the number of images in the dataset.

        Returns:
            Number of images in the dataset.
        """

        return len(self.images)

    def load(self, split, lazy=True, randomize=True):
        """ Abstract function specific to each dataset."""
        pass


class Mnist(Dataset):
    """Implements the Dataset class to handle MNIST.

    Attributes:
        y_dim: The dimension of label vectors (number of classes).
        split_data: A dictionary of
            {
                'train': Images of np.ndarray, Int array of labels, and int
                array of ids.
                'val': Images of np.ndarray, Int array of labels, and int
                array of ids.
                'test': Images of np.ndarray, Int array of labels, and int
                array of ids.
            }
    """

    def __init__(self):
        super(Mnist, self).__init__("mnist")
        self.y_dim = 10
        self.split_data = {}

    def load(self, split="train", lazy=True, randomize=True):
        """Implements the load function.

        Args:
            split: Dataset split, can be [train|dev|test], default: train.
            lazy: Not used for MNIST.

        Returns:
             Images of np.ndarray, Int array of labels, and int array of ids.

        Raises:
            ValueError: If split is not one of [train|val|test].
        """

        if split in self.split_data.keys():
            return self.split_data[split]

        data_dir = self.data_dir

        fd = open(os.path.join(data_dir, "train-images-idx3-ubyte"))
        loaded = np.fromfile(file=fd, dtype=np.uint8)
        train_images = loaded[16:].reshape((60000, 28, 28, 1)).astype(np.float)

        fd = open(os.path.join(data_dir, "train-labels-idx1-ubyte"))
        loaded = np.fromfile(file=fd, dtype=np.uint8)
        train_labels = loaded[8:].reshape((60000)).astype(np.float)

        fd = open(os.path.join(data_dir, "t10k-images-idx3-ubyte"))
        loaded = np.fromfile(file=fd, dtype=np.uint8)
        test_images = loaded[16:].reshape((10000, 28, 28, 1)).astype(np.float)

        fd = open(os.path.join(data_dir, "t10k-labels-idx1-ubyte"))
        loaded = np.fromfile(file=fd, dtype=np.uint8)
        test_labels = loaded[8:].reshape((10000)).astype(np.float)

        train_labels = np.asarray(train_labels)
        test_labels = np.asarray(test_labels)
        if split == "train":
            images = train_images[:50000]
            labels = train_labels[:50000]
        elif split == "val":
            images = train_images[50000:60000]
            labels = train_labels[50000:60000]
        elif split == "test":
            images = test_images
            labels = test_labels

        if randomize:
            rng_state = np.random.get_state()
            np.random.shuffle(images)
            np.random.set_state(rng_state)
            np.random.shuffle(labels)
        images = np.reshape(images, [-1, 28, 28, 1])
        self.split_data[split] = [images, labels]
        self.images = images
        self.labels = labels

        return images, labels


def create_generator(dataset_name, split, batch_size, randomize, attribute=None):
    """Creates a batch generator for the dataset.

    Args:
        dataset_name: `str`. The name of the dataset.
        split: `str`. The split of data. It can be `train`, `val`, or `test`.
        batch_size: An integer. The batch size.
        randomize: `bool`. Whether to randomize the order of images before
            batching.
        attribute (optional): For cele

    Returns:
        image_batch: A Python generator for the images.
        label_batch: A Python generator for the labels.
    """

    if dataset_name.lower() == "mnist":
        ds = Mnist()
    else:
        raise ValueError("Dataset {} is not supported.".format(dataset_name))

    ds.load(split=split, randomize=randomize)

    def get_gen():
        for i in range(0, len(ds) - batch_size, batch_size):
            image_batch, label_batch = ds.images[i : i + batch_size], ds.labels[i : i + batch_size]
            yield image_batch, label_batch

    return get_gen


def get_generators(dataset_name, batch_size, randomize=True, attribute="gender"):
    """Creates batch generators for datasets.

    Args:
        dataset_name: A `string`. Name of the dataset.
        batch_size: An `integer`. The size of each batch.
        randomize: A `boolean`.
        attribute: A `string`. If the dataset name is `celeba`, this will
         indicate the attribute name that labels should be returned for.

    Returns:
        Training, validation, and test dataset generators which are the
            return values of `create_generator`.
    """
    splits = ["train", "val", "test"]
    gens = []
    for i in range(3):
        if i > 0:
            randomize = False
        gens.append(create_generator(dataset_name, splits[i], batch_size, randomize, attribute=attribute))

    return gens


def get_encoder_fn(dataset_name, use_resblock=False):
    if use_resblock:
        return ENCODER_DICT[dataset_name][1]
    else:
        return ENCODER_DICT[dataset_name][0]


def get_discriminator_fn(dataset_name, use_resblock=False, use_label=False):
    if use_resblock:
        return DISCRIMINATOR_DICT[dataset_name][1]
    else:
        return DISCRIMINATOR_DICT[dataset_name][0]


def get_generator_fn(dataset_name, use_resblock=False):
    if use_resblock:
        return GENERATOR_DICT[dataset_name][1]
    else:
        return GENERATOR_DICT[dataset_name][0]


def gan_from_config(batch_size, test_mode):
    cfg = {
        "TYPE": "inv",
        "MODE": "hingegan",
        "BATCH_SIZE": batch_size,
        "USE_BN": True,
        "USE_RESBLOCK": False,
        "LATENT_DIM": 128,
        "GRADIENT_PENALTY_LAMBDA": 10.0,
        "OUTPUT_DIR": "output",
        "NET_DIM": 64,
        "TRAIN_ITERS": 20000,
        "DISC_LAMBDA": 0.0,
        "TV_LAMBDA": 0.0,
        "ATTRIBUTE": None,
        "TEST_BATCH_SIZE": 20,
        "NUM_GPUS": 1,
        "INPUT_TRANSFORM_TYPE": 0,
        "ENCODER_LR": 0.0002,
        "GENERATOR_LR": 0.0001,
        "DISCRIMINATOR_LR": 0.0004,
        "DISCRIMINATOR_REC_LR": 0.0004,
        "USE_ENCODER_INIT": True,
        "ENCODER_LOSS_TYPE": "margin",
        "REC_LOSS_SCALE": 100.0,
        "REC_DISC_LOSS_SCALE": 1.0,
        "LATENT_REG_LOSS_SCALE": 0.5,
        "REC_MARGIN": 0.02,
        "ENC_DISC_TRAIN_ITER": 0,
        "ENC_TRAIN_ITER": 1,
        "DISC_TRAIN_ITER": 1,
        "GENERATOR_INIT_PATH": path_locations["GENERATOR_INIT_PATH"],
        "ENCODER_INIT_PATH": "none",
        "ENC_DISC_LR": 1e-05,
        "NO_TRAINING_IMAGES": True,
        "GEN_SAMPLES_DISC_LOSS_SCALE": 1.0,
        "LATENTS_TO_Z_LOSS_SCALE": 1.0,
        "REC_CYCLED_LOSS_SCALE": 100.0,
        "GEN_SAMPLES_FAKING_LOSS_SCALE": 1.0,
        "DATASET_NAME": "mnist",
        "ARCH_TYPE": "mnist",
        "REC_ITERS": 200,
        "REC_LR": 0.01,
        "REC_RR": 1,
        "IMAGE_DIM": [28, 28, 1],
        "INPUR_TRANSFORM_TYPE": 1,
        "BPDA_ENCODER_CP_PATH": path_locations["BPDA_ENCODER_CP_PATH"],
        "BPDA_GENERATOR_INIT_PATH": path_locations["GENERATOR_INIT_PATH"],
        "cfg_path": "experiments/cfgs/gans_inv_notrain/mnist.yml",
    }

    # from config.py
    if cfg["TYPE"] == "v2":
        gan = DefenseGANv2(
            get_generator_fn(cfg["DATASET_NAME"], cfg["USE_RESBLOCK"]),
            cfg=cfg,
            test_mode=test_mode,
        )
    elif cfg["TYPE"] == "inv":
        gan = InvertorDefenseGAN(
            get_generator_fn(cfg["DATASET_NAME"], cfg["USE_RESBLOCK"]),
            cfg=cfg,
            test_mode=test_mode,
        )

    return gan


class AbstractModel(object):
    @property
    def default_properties(self):
        return []

    def __init__(self, test_mode=False, verbose=True, cfg=None, **args):
        """The abstract model that the other models_art extend.

        Args:
            default_properties: The attributes of an experiment, read from a
            config file
            test_mode: If in the test mode, computation graph for loss will
            not be constructed, config will be saved in the output directory
            verbose: If true, prints debug information
            cfg: Config dictionary
            args: The rest of the arguments which can become object attributes
        """

        # Set attributes either from FLAGS or **args.
        self.cfg = cfg

        # Active session parameter.
        self.active_sess = None

        self.tensorboard_log = True

        # Object attributes.
        default_properties = self.default_properties

        default_properties.extend(["tensorboard_log", "output_dir", "num_gpus"])
        self.initialized = False
        self.verbose = verbose
        self.output_dir = path_locations["output_dir"]

        local_vals = locals()
        args.update(local_vals)
        for attr in default_properties:
            if attr in args.keys():
                self._set_attr(attr, args[attr])
            else:
                self._set_attr(attr, None)

        # Runtime attributes.
        self.saver = None
        self.global_step = tf.train.get_or_create_global_step()
        self.global_step_inc = tf.assign(self.global_step, tf.add(self.global_step, 1))

        # Phase: 1 train 0 test.
        self.is_training = tf.placeholder(dtype=tf.bool)
        self.is_training_enc = tf.placeholder(dtype=tf.bool)
        self.save_vars = {}
        self.save_var_prefixes = []
        self.dataset = None
        self.test_mode = test_mode

        self._set_checkpoint_dir()
        self._build()  # lgtm [py/init-calls-subclass]
        self._gather_variables()  # lgtm [py/init-calls-subclass]
        if not test_mode:
            self._save_cfg_in_ckpt()
            self._loss()  # lgtm [py/init-calls-subclass]
            self._optimizers()  # lgtm [py/init-calls-subclass]

        # summary writer
        self.merged_summary_op = tf.summary.merge_all()
        self._initialize_summary_writer()

    def _load_dataset(self):
        pass

    def _build(self):
        pass

    def _loss(self):
        pass

    def _optimizers(self):
        pass

    def _gather_variables(self):
        pass

    def test(self, input):
        pass

    def train(self):
        pass

    def _verbose_print(self, message):
        """Handy verbose print function"""
        if self.verbose:
            print(message)

    def _save_cfg_in_ckpt(self):
        """Saves the configuration in the experiment's output directory."""
        final_cfg = {}
        if hasattr(self, "cfg"):
            for k in self.cfg.keys():
                if hasattr(self, k.lower()):
                    if getattr(self, k.lower()) is not None:
                        final_cfg[k] = getattr(self, k.lower())
            if not self.test_mode:
                with open(os.path.join(self.checkpoint_dir, "cfg.yml"), "w") as f:
                    yaml.dump(final_cfg, f)

    def _set_attr(self, attr_name, val):
        """Sets an object attribute from FLAGS if it exists, if not it
        prints out an error. Note that FLAGS is set from config and command
        line inputs.


        Args:
            attr_name: The name of the field.
            val: The value, if None it will set it from tf.apps.flags.FLAGS
        """

        FLAGS = tf.app.flags.FLAGS

        if val is None:
            if hasattr(FLAGS, attr_name):
                val = getattr(FLAGS, attr_name)
            elif hasattr(self, "cfg"):
                if attr_name.upper() in self.cfg.keys():
                    val = self.cfg[attr_name.upper()]
                elif attr_name.lower() in self.cfg.keys():
                    val = self.cfg[attr_name.lower()]
        if val is None and self.verbose:
            print("[-] {}.{} is not set.".format(type(self).__name__, attr_name))

        setattr(self, attr_name, val)
        if self.verbose:
            print("[#] {}.{} is set to {}.".format(type(self).__name__, attr_name, val))

    def get_learning_rate(
        self,
        init_lr=None,
        decay_epoch=None,
        decay_mult=None,
        iters_per_epoch=None,
        decay_iter=None,
        global_step=None,
        decay_lr=True,
    ):
        """Prepares the learning rate.

        Args:
            init_lr: The initial learning rate
            decay_epoch: The epoch of decay
            decay_mult: The decay factor
            iters_per_epoch: Number of iterations per epoch
            decay_iter: The iteration of decay [either this or decay_epoch
            should be set]
            global_step:
            decay_lr:

        Returns:
            `tf.Tensor` of the learning rate.
        """
        if init_lr is None:
            init_lr = self.learning_rate
        if global_step is None:
            global_step = self.global_step

        if decay_epoch:
            assert iters_per_epoch

            # if iters_per_epoch is None:
            #     iters_per_epoch = self.iters_per_epoch
        else:
            assert decay_iter

        if decay_lr:
            if decay_epoch:
                decay_iter = decay_epoch * iters_per_epoch
            return tf.train.exponential_decay(init_lr, global_step, decay_iter, decay_mult, staircase=True)
        else:
            return tf.constant(self.learning_rate)

    def _set_checkpoint_dir(self):
        """Sets the directory containing snapshots of the model."""

        self.cfg_file = self.cfg["cfg_path"]
        if "cfg.yml" in self.cfg_file:
            ckpt_dir = os.path.dirname(self.cfg_file)

        else:
            ckpt_dir = os.path.join(
                path_locations["output_dir"],
                self.cfg_file.replace("experiments/cfgs/", "").replace("cfg.yml", "").replace(".yml", ""),
            )
            # ckpt_dir = os.path.join(self.output_dir,
            #                         self.cfg_file.replace('experiments/cfgs/',
            #                                               '').replace(
            #                             'cfg.yml', '').replace(
            #                             '.yml', ''))
            if not self.test_mode:
                postfix = ""
                ignore_list = ["dataset", "cfg_file", "batch_size"]
                if hasattr(self, "cfg"):
                    if self.cfg is not None:
                        for prop in self.default_properties:
                            if prop in ignore_list:
                                continue

                            if prop.upper() in self.cfg.keys():
                                self_val = getattr(self, prop)
                                if self_val is not None:
                                    if getattr(self, prop) != self.cfg[prop.upper()]:
                                        postfix += "-{}={}".format(prop, self_val).replace(".", "_")

                ckpt_dir += postfix
            ensure_dir(ckpt_dir)

        self.checkpoint_dir = ckpt_dir
        self.debug_dir = self.checkpoint_dir.replace("output", "debug")
        self.encoder_checkpoint_dir = os.path.join(self.checkpoint_dir, "encoding")
        self.encoder_debug_dir = os.path.join(self.debug_dir, "encoding")
        ensure_dir(self.debug_dir)
        ensure_dir(self.encoder_checkpoint_dir)
        ensure_dir(self.encoder_debug_dir)

    def _initialize_summary_writer(self):
        # Setup the summary writer.
        if not self.tensorboard_log:
            self.summary_writer = DummySummaryWriter()
        else:
            sum_dir = os.path.join(self.checkpoint_dir, "tb_logs")
            if not os.path.exists(sum_dir):
                os.makedirs(sum_dir)

            self.summary_writer = tf.summary.FileWriter(sum_dir, graph=tf.get_default_graph())

    def _initialize_saver(self, prefixes=None, force=False, max_to_keep=5):
        """Initializes the saver object.

        Args:
            prefixes: The prefixes that the saver should take care of.
            force (optional): Even if saver is set, reconstruct the saver
                object.
            max_to_keep (optional):
        """
        if self.saver is not None and not force:
            return
        else:
            if prefixes is None or not (type(prefixes) != list or type(prefixes) != tuple):
                raise ValueError("Prefix of variables that needs saving are not defined")

            prefixes_str = ""
            for pref in prefixes:
                prefixes_str = prefixes_str + pref + " "

            print("[#] Initializing it with variable prefixes: {}".format(prefixes_str))
            saved_vars = []
            for pref in prefixes:
                saved_vars.extend(slim.get_variables(pref))

            self.saver = tf.train.Saver(saved_vars, max_to_keep=max_to_keep)

    def set_session(self, sess):
        """"""
        if self.active_sess is None:
            self.active_sess = sess
        else:
            raise EnvironmentError("Session is already set.")

    @property
    def sess(self):
        if self.active_sess is None:
            config = tf.ConfigProto()
            config.gpu_options.allow_growth = True
            self.active_sess = tf.Session(config=config)

        return self.active_sess

    def close_session(self):
        if self.active_sess:
            self.active_sess.close()

    def load(self, checkpoint_dir=None, prefixes=None, saver=None):
        """Loads the saved weights to the model from the checkpoint directory

        Args:
            checkpoint_dir: The path to saved models_art
        """
        if prefixes is None:
            prefixes = self.save_var_prefixes
        if self.saver is None:
            print("[!] Saver is not initialized")
            self._initialize_saver(prefixes=prefixes)

        if saver is None:
            saver = self.saver

        if checkpoint_dir is None:
            checkpoint_dir = self.checkpoint_dir

        if not os.path.isdir(checkpoint_dir):
            try:
                saver.restore(self.sess, checkpoint_dir)
            except Exception:
                print(" [!] Failed to find a checkpoint at {}".format(checkpoint_dir))
        else:
            print(" [-] Reading checkpoints... {} ".format(checkpoint_dir))

            ckpt = tf.train.get_checkpoint_state(checkpoint_dir)
            if ckpt and ckpt.model_checkpoint_path:
                ckpt_name = os.path.basename(ckpt.model_checkpoint_path)
                saver.restore(self.sess, os.path.join(checkpoint_dir, ckpt_name))
            else:
                print(" [!] Failed to find a checkpoint " "within directory {}".format(checkpoint_dir))
                return False

        print(" [*] Checkpoint is read successfully from {}".format(checkpoint_dir))

        return True

    def add_save_vars(self, prefixes):
        """Prepares the list of variables that should be saved based on
        their name prefix.

        Args:
            prefixes: Variable name prefixes to find and save.
        """

        for pre in prefixes:
            pre_vars = slim.get_variables(pre)
            self.save_vars.update(pre_vars)

        var_list = ""
        for var in self.save_vars:
            var_list = var_list + var.name + " "

        print("Saving these variables: {}".format(var_list))

    def input_pl_transform(self):
        self.real_data = self.input_transform(self.real_data_pl)
        self.real_data_test = self.input_transform(self.real_data_test_pl)

    def initialize_uninitialized(
        self,
    ):
        """Only initializes the variables of a TensorFlow session that were not
        already initialized.
        """
        # List all global variables.
        sess = self.sess
        global_vars = tf.global_variables()

        # Find initialized status for all variables.
        is_var_init = [tf.is_variable_initialized(var) for var in global_vars]
        is_initialized = sess.run(is_var_init)

        # List all variables that were not previously initialized.
        not_initialized_vars = [var for (var, init) in zip(global_vars, is_initialized) if not init]
        for v in not_initialized_vars:
            print("[!] not init: {}".format(v.name))
        # Initialize all uninitialized variables found, if any.
        if len(not_initialized_vars):
            sess.run(tf.variables_initializer(not_initialized_vars))

    def save(self, prefixes=None, global_step=None, checkpoint_dir=None):
        if global_step is None:
            global_step = self.global_step
        if checkpoint_dir is None:
            checkpoint_dir = self._set_checkpoint_dir

        ensure_dir(checkpoint_dir)
        self._initialize_saver(prefixes)
        self.saver.save(self.sess, os.path.join(checkpoint_dir, self.model_save_name), global_step=global_step)
        print("Saved at iter {} to {}".format(self.sess.run(global_step), checkpoint_dir))

    def initialize(self, dir):
        self.load(dir)
        self.initialized = True

    def input_transform(self, images):
        return INPUT_TRANSFORM_DICT[self.dataset_name](images)

    def imsave_transform(self, images):
        return IMSAVE_TRANSFORM_DICT[self.dataset_name](images)


class DefenseGANv2(AbstractModel):
    @property
    def default_properties(self):
        return [
            "dataset_name",
            "batch_size",
            "use_bn",
            "use_resblock",
            "test_batch_size",
            "train_iters",
            "latent_dim",
            "net_dim",
            "input_transform_type",
            "debug",
            "rec_iters",
            "image_dim",
            "rec_rr",
            "rec_lr",
            "test_again",
            "loss_type",
            "attribute",
            "encoder_loss_type",
            "encoder_lr",
            "discriminator_lr",
            "generator_lr",
            "discriminator_rec_lr",
            "rec_margin",
            "rec_loss_scale",
            "rec_disc_loss_scale",
            "latent_reg_loss_scale",
            "generator_init_path",
            "encoder_init_path",
            "enc_train_iter",
            "disc_train_iter",
            "enc_disc_lr",
        ]

    def __init__(
        self,
        generator_fn,
        encoder_fn=None,
        classifier_fn=None,
        discriminator_fn=None,
        generator_var_prefix="Generator",
        classifier_var_prefix="Classifier",
        discriminator_var_prefix="Discriminator",
        encoder_var_prefix="Encoder",
        cfg=None,
        test_mode=False,
        verbose=True,
        **args
    ):
        self.dataset_name = None  # Name of the datsaet.
        self.batch_size = 32  # Batch size for training the GAN.
        self.use_bn = True  # Use batchnorm in the discriminator and generator.
        self.use_resblock = False  # Use resblocks in DefenseGAN.
        self.test_batch_size = 20  # Batch size for test time.
        self.mode = "wgan-gp"  # The mode of training the GAN (default: gp-wgan).
        self.gradient_penalty_lambda = 10.0  # Gradient penalty scale.
        self.train_iters = 200000  # Number of training iterations.
        self.critic_iters = 5  # Critic iterations per training step.
        self.latent_dim = None  # The dimension of the latent vectors.
        self.net_dim = None  # The complexity of network per layer.
        self.input_transform_type = 0  # The normalization used for the inputs.
        self.debug = False  # Debug info will be printed.
        self.rec_iters = 200  # Number of reconstruction iterations.
        self.image_dim = [None, None, None]  # [height, width, number of channels] of the output image.
        self.rec_rr = 10  # Number of random restarts for the reconstruction
        self.encoder_loss_type = "margin"  # Loss used for encoding

        self.rec_lr = 10.0  # The reconstruction learning rate.
        self.test_again = False  # If true, do not use the cached info for test phase.
        self.attribute = "gender"

        self.rec_loss_scale = 100.0
        self.rec_disc_loss_scale = 1.0
        self.latent_reg_loss_scale = 1.0
        self.rec_margin = 0.05
        self.generator_init_path = None
        self.encoder_init_path = None
        self.enc_disc_train_iter = 0
        self.enc_train_iter = 1
        self.disc_train_iter = 1

        self.encoder_lr = 2e-4
        self.enc_disc_lr = 1e-5
        self.discriminator_rec_lr = 4e-4

        # Should be implemented in the child classes.
        self.discriminator_fn = discriminator_fn
        self.generator_fn = generator_fn
        self.classifier_fn = classifier_fn
        self.encoder_fn = encoder_fn
        self.train_data_gen = None
        self.generator_var_prefix = generator_var_prefix
        self.classifier_var_prefix = classifier_var_prefix
        self.discriminator_var_prefix = discriminator_var_prefix
        self.encoder_var_prefix = encoder_var_prefix

        self.gen_samples_faking_loss_scale = 1.0
        self.latents_to_z_loss_scale = 1.0
        self.rec_cycled_loss_scale = 1.0
        self.gen_samples_disc_loss_scale = 1.0
        self.no_training_images = False

        self.model_save_name = "GAN.model"

        # calls _build() and _loss()
        # generator_vars and encoder_vars are created
        super(DefenseGANv2, self).__init__(test_mode=test_mode, verbose=verbose, cfg=cfg, **args)
        self.save_var_prefixes = ["Encoder", "Discriminator"]
        self._load_dataset()

        # create a method that only loads generator and encoding
        g_saver = tf.train.Saver(var_list=self.generator_vars)
        self.load_generator = lambda ckpt_path=None: self.load(checkpoint_dir=ckpt_path, saver=g_saver)

        d_saver = tf.train.Saver(var_list=self.discriminator_vars)
        self.load_discriminator = lambda ckpt_path=None: self.load(checkpoint_dir=ckpt_path, saver=d_saver)

        e_saver = tf.train.Saver(var_list=self.encoder_vars)
        self.load_encoder = lambda ckpt_path=None: self.load(checkpoint_dir=ckpt_path, saver=e_saver)

    def _load_dataset(self):
        """Loads the dataset."""
        self.train_data_gen, self.dev_gen, _ = get_generators(
            self.dataset_name,
            self.batch_size,
        )
        self.train_gen_test, self.dev_gen_test, self.test_gen_test = get_generators(
            self.dataset_name,
            self.test_batch_size,
            randomize=False,
        )

    def _build(self):
        """Builds the computation graph."""

        assert (self.batch_size % self.rec_rr) == 0, "Batch size should be divisable by random restart"

        self.discriminator_training = tf.placeholder(tf.bool)
        self.encoder_training = tf.placeholder(tf.bool)

        if self.discriminator_fn is None:
            self.discriminator_fn = get_discriminator_fn(
                self.dataset_name,
                use_resblock=True,
            )

        if self.encoder_fn is None:
            self.encoder_fn = get_encoder_fn(
                self.dataset_name,
                use_resblock=True,
            )

        self.test_batch_size = self.batch_size

        # Defining batch_size in input placeholders is inevitable at least
        # for now, because the z vectors are TensorFlow variables.
        self.real_data_pl = tf.placeholder(
            tf.float32,
            shape=[self.batch_size] + self.image_dim,
        )
        self.real_data_test_pl = tf.placeholder(
            tf.float32,
            shape=[self.test_batch_size] + self.image_dim,
        )

        self.random_z = tf.constant(
            np.random.randn(self.batch_size, self.latent_dim),
            tf.float32,
        )

        self.input_pl_transform()

        self.encoder_latent_before = self.encoder_fn(self.real_data, is_training=self.encoder_training)[0]
        self.encoder_latent = self.encoder_latent_before

        tf.summary.histogram("Encoder latents", self.encoder_latent)

        self.enc_reconstruction = self.generator_fn(self.encoder_latent, is_training=False)
        tf.summary.image("Real data", self.real_data, max_outputs=20)
        tf.summary.image("Encoder reconstruction", self.enc_reconstruction, max_outputs=20)

        self.x_hat_sample = self.generator_fn(self.random_z, is_training=False)

        if self.discriminator_fn is not None:
            self.disc_real = self.discriminator_fn(
                self.real_data,
                is_training=self.discriminator_training,
            )
            tf.summary.histogram("disc/real", tf.nn.sigmoid(self.disc_real))

            self.disc_enc_rec = self.discriminator_fn(
                self.enc_reconstruction,
                is_training=self.discriminator_training,
            )
            tf.summary.histogram("disc/enc_rec", tf.nn.sigmoid(self.disc_enc_rec))

    def _loss(self):
        """Builds the loss part of the graph.."""
        # Loss terms

        raw_reconstruction_error = slim.flatten(
            tf.reduce_mean(
                tf.abs(self.enc_reconstruction - self.real_data),
                axis=1,
            )
        )
        tf.summary.histogram("raw reconstruction error", raw_reconstruction_error)

        img_rec_loss = self.rec_loss_scale * tf.reduce_mean(tf.nn.relu(raw_reconstruction_error - self.rec_margin))
        tf.summary.scalar("losses/margin_rec", img_rec_loss)

        self.enc_rec_faking_loss = generator_loss(
            "dcgan",
            self.disc_enc_rec,
        )

        self.enc_rec_disc_loss = self.rec_disc_loss_scale * discriminator_loss(
            "dcgan",
            self.disc_real,
            self.disc_enc_rec,
        )

        tf.summary.scalar("losses/enc_recon_faking_disc", self.enc_rec_faking_loss)

        self.latent_reg_loss = self.latent_reg_loss_scale * tf.reduce_mean(tf.square(self.encoder_latent_before))
        tf.summary.scalar("losses/latent_reg", self.latent_reg_loss)

        self.enc_cost = img_rec_loss + self.rec_disc_loss_scale * self.enc_rec_faking_loss + self.latent_reg_loss
        self.discriminator_loss = self.enc_rec_disc_loss
        tf.summary.scalar("losses/encoder_loss", self.enc_cost)
        tf.summary.scalar("losses/discriminator_loss", self.enc_rec_disc_loss)

    def _gather_variables(self):
        self.generator_vars = slim.get_variables(self.generator_var_prefix)
        self.encoder_vars = slim.get_variables(self.encoder_var_prefix)

        self.discriminator_vars = slim.get_variables(self.discriminator_var_prefix) if self.discriminator_fn else []

    def _optimizers(self):
        # define optimizer op
        self.disc_train_op = tf.train.AdamOptimizer(learning_rate=self.discriminator_rec_lr, beta1=0.5).minimize(
            self.discriminator_loss, var_list=self.discriminator_vars
        )

        self.encoder_recon_train_op = tf.train.AdamOptimizer(
            learning_rate=self.encoder_lr,
            beta1=0.5,
        ).minimize(self.enc_cost, var_list=self.encoder_vars)
        #
        self.encoder_disc_fooling_train_op = tf.train.AdamOptimizer(
            learning_rate=self.enc_disc_lr,
            beta1=0.5,
        ).minimize(
            self.enc_rec_faking_loss + self.latent_reg_loss,
            var_list=self.encoder_vars,
        )

    def _inf_train_gen(self):
        """A generator function for input training data."""
        while True:
            for images, targets in self.train_data_gen():
                yield images

    def train(self, gan_init_path=None):
        sess = self.sess
        self.initialize_uninitialized()
        self.save_var_prefixes = ["Encoder", "Discriminator"]

        data_generator = self._inf_train_gen()

        could_load = self.load_generator(self.generator_init_path)

        if could_load:
            print("[*] Generator loaded.")
        else:
            raise ValueError("Generator could not be loaded")

        cur_iter = self.sess.run(self.global_step)
        max_train_iters = self.train_iters
        step_inc = self.global_step_inc
        global_step = self.global_step
        ckpt_dir = self.checkpoint_dir

        # sanity check for the generator
        samples = self.sess.run(
            self.x_hat_sample,
            feed_dict={self.encoder_training: False, self.discriminator_training: False},
        )
        self.save_image(samples, "sanity_check.png")

        for iteration in range(cur_iter, max_train_iters):
            _data = data_generator.next()

            # Discriminator update
            for _ in range(self.disc_train_iter):
                _ = sess.run(
                    [self.disc_train_op],
                    feed_dict={
                        self.real_data_pl: _data,
                        self.encoder_training: False,
                        self.discriminator_training: True,
                    },
                )

            # Encoder update
            for _ in range(self.enc_train_iter):
                loss, _ = sess.run(
                    [self.enc_cost, self.encoder_recon_train_op],
                    feed_dict={
                        self.real_data_pl: _data,
                        self.encoder_training: True,
                        self.discriminator_training: False,
                    },
                )

            for _ in range(self.enc_disc_train_iter):
                # Encoder trying to fool the discriminator
                sess.run(
                    self.encoder_disc_fooling_train_op,
                    feed_dict={
                        self.real_data_pl: _data,
                        self.encoder_training: True,
                        self.discriminator_training: False,
                    },
                )

            self.sess.run(step_inc)

            if iteration % 100 == 1:
                summaries = sess.run(
                    self.merged_summary_op,
                    feed_dict={
                        self.real_data_pl: _data,
                        self.encoder_training: False,
                        self.discriminator_training: False,
                    },
                )
                self.summary_writer.add_summary(
                    summaries,
                    global_step=iteration,
                )

            if iteration % 1000 == 999:
                x_hat, x = sess.run(
                    [self.enc_reconstruction, self.real_data],
                    feed_dict={
                        self.real_data_pl: _data,
                        self.encoder_training: False,
                        self.discriminator_training: False,
                    },
                )
                self.save_image(x_hat, "x_hat_{}.png".format(iteration))
                self.save_image(x, "x_{}.png".format(iteration))
                self.save(checkpoint_dir=ckpt_dir, global_step=global_step)

        self.save(checkpoint_dir=ckpt_dir, global_step=global_step)

    def autoencode(self, images, batch_size=None):
        """Creates op for autoencoding images.
        reconstruct method without GD
        """
        images.set_shape((batch_size, images.shape[1], images.shape[2], images.shape[3]))
        z_hat = self.encoder_fn(images, is_training=False)[0]
        recons = self.generator_fn(z_hat, is_training=False)
        return recons

    # def test_batch(self):
    #     """Tests the image batch generator."""
    #     output_dir = os.path.join(self.debug_dir, 'test_batch')
    #     ensure_dir(output_dir)
    #
    #     img, target = self.train_data_gen().next()
    #     img = img.reshape([self.batch_size] + self.image_dim)
    #     save_images_files(img / 255.0, output_dir=output_dir, labels=target)

    def load_model(self):
        could_load_generator = self.load_generator(ckpt_path=self.generator_init_path)

        if self.encoder_init_path == "none":
            print("[*] Loading default encoding")
            could_load_encoder = self.load_encoder(ckpt_path=self.checkpoint_dir)

        else:
            print("[*] Loading encoding from {}".format(self.encoder_init_path))
            could_load_encoder = self.load_encoder(ckpt_path=self.encoder_init_path)
        assert could_load_generator and could_load_encoder
        self.initialized = True


<<<<<<< HEAD
=======
def discriminator_loss(loss_func, real, fake):
    real_loss = 0
    fake_loss = 0

    if loss_func.__contains__("wgan"):
        real_loss = -tf.reduce_mean(real)
        fake_loss = tf.reduce_mean(fake)

    if loss_func == "dcgan":
        real_loss = tf.losses.sigmoid_cross_entropy(
            tf.ones_like(real),
            real,
            reduction=Reduction.MEAN,
        )
        fake_loss = tf.losses.sigmoid_cross_entropy(
            tf.zeros_like(fake),
            fake,
            reduction=Reduction.MEAN,
        )

    if loss_func == "hingegan":
        real_loss = tf.reduce_mean(relu(1 - real))
        fake_loss = tf.reduce_mean(relu(1 + fake))

    if loss_func == "ragan":
        real_loss = tf.reduce_mean(tf.nn.softplus(-(real - tf.reduce_mean(fake))))
        fake_loss = tf.reduce_mean(tf.nn.softplus(fake - tf.reduce_mean(real)))

    loss = real_loss + fake_loss

    return loss


>>>>>>> b5ea33fd
class InvertorDefenseGAN(DefenseGANv2):
    @property
    def default_properties(self):
        super_properties = super(InvertorDefenseGAN, self).default_properties
        super_properties.extend(
            [
                "gen_samples_disc_loss_scale",
                "latents_to_z_loss_scale",
                "rec_cycled_loss_scale",
                "no_training_images",
                "gen_samples_faking_loss_scale",
            ]
        )

        return super_properties

    def _build(self):
        # Build v2
        super(InvertorDefenseGAN, self)._build()

        # Sample random z
        self.z_samples = tf.random_normal([self.batch_size // 2, self.latent_dim])

        # Generate the zs
        self.generator_samples = self.generator_fn(
            self.z_samples,
            is_training=False,
        )
        tf.summary.image(
            "generator_samples",
            self.generator_samples,
            max_outputs=10,
        )

        # Pass the generated samples through the encoding
        self.generator_samples_latents = self.encoder_fn(
            self.generator_samples,
            is_training=self.encoder_training,
        )[0]

        # Cycle the generated images through the encoding
        self.cycled_back_generator = self.generator_fn(
            self.generator_samples_latents,
            is_training=False,
        )
        tf.summary.image(
            "cycled_generator_samples",
            self.cycled_back_generator,
            max_outputs=10,
        )

        # Pass all the fake examples through the discriminator
        with tf.variable_scope("Discriminator_gen"):
            self.gen_cycled_disc = self.discriminator_fn(
                self.cycled_back_generator,
                is_training=self.discriminator_training,
            )
            self.gen_samples_disc = self.discriminator_fn(
                self.generator_samples,
                is_training=self.discriminator_training,
            )

        tf.summary.histogram(
            "sample disc",
            tf.nn.sigmoid(self.gen_samples_disc),
        )
        tf.summary.histogram(
            "cycled disc",
            tf.nn.sigmoid(self.gen_cycled_disc),
        )

    def _loss(self):
        # All v2 losses
        if self.no_training_images:
            self.enc_cost = 0
            self.discriminator_loss = 0
        else:
            super(InvertorDefenseGAN, self)._loss()

        # Fake samples should fool the discriminator
        self.gen_samples_faking_loss = self.gen_samples_faking_loss_scale * generator_loss(
            "dcgan",
            self.gen_cycled_disc,
        )

        # The latents of the encoded samples should be close to the zs
        self.latents_to_sample_zs = self.latents_to_z_loss_scale * tf.losses.mean_squared_error(
            self.z_samples,
            self.generator_samples_latents,
            reduction=Reduction.MEAN,
        )
        tf.summary.scalar(
            "losses/latents to zs loss",
            self.latents_to_sample_zs,
        )

        # The cycled back reconstructions
        raw_cycled_reconstruction_error = slim.flatten(
            tf.reduce_mean(
                tf.abs(self.cycled_back_generator - self.generator_samples),
                axis=1,
            )
        )
        tf.summary.histogram(
            "raw cycled reconstruction error",
            raw_cycled_reconstruction_error,
        )

        self.cycled_reconstruction_loss = self.rec_cycled_loss_scale * tf.reduce_mean(
            tf.nn.relu(raw_cycled_reconstruction_error - self.rec_margin)
        )
        tf.summary.scalar("losses/cycled_margin_rec", self.cycled_reconstruction_loss)

        self.enc_cost += self.cycled_reconstruction_loss + self.gen_samples_faking_loss + self.latents_to_sample_zs

        # Discriminator loss
        self.gen_samples_disc_loss = self.gen_samples_disc_loss_scale * discriminator_loss(
            "dcgan",
            self.gen_samples_disc,
            self.gen_cycled_disc,
        )
        tf.summary.scalar(
            "losses/gen_samples_disc_loss",
            self.gen_samples_disc_loss,
        )
        tf.summary.scalar(
            "losses/gen_samples_faking_loss",
            self.gen_samples_faking_loss,
        )
        self.discriminator_loss += self.gen_samples_disc_loss

    def _optimizers(self):
        # define optimizer op
        # variables for saving and loading (e.g. batchnorm moving average)

        self.disc_train_op = tf.train.AdamOptimizer(learning_rate=self.discriminator_rec_lr, beta1=0.5).minimize(
            self.discriminator_loss, var_list=self.discriminator_vars
        )

        self.encoder_recon_train_op = tf.train.AdamOptimizer(
            learning_rate=self.encoder_lr,
            beta1=0.5,
        ).minimize(self.enc_cost, var_list=self.encoder_vars)

        if not self.no_training_images:
            self.encoder_disc_fooling_train_op = tf.train.AdamOptimizer(
                learning_rate=self.enc_disc_lr,
                beta1=0.5,
            ).minimize(
                self.enc_rec_faking_loss + self.latent_reg_loss,
                var_list=self.encoder_vars,
            )

    def _gather_variables(self):
        self.generator_vars = slim.get_variables(self.generator_var_prefix)
        self.encoder_vars = slim.get_variables(self.encoder_var_prefix)

        if self.no_training_images:
            self.discriminator_vars = slim.get_variables("Discriminator_gen")
        else:
            self.discriminator_vars = slim.get_variables(self.discriminator_var_prefix) if self.discriminator_fn else []


class EncoderReconstructor(object):
    def __init__(self, batch_size):

        gan = gan_from_config(batch_size, True)

        gan.load_model()
        self.batch_size = gan.batch_size
        self.latent_dim = gan.latent_dim

        image_dim = gan.image_dim
        rec_rr = gan.rec_rr  # # Number of random restarts for the reconstruction

        self.sess = gan.sess
        self.rec_iters = gan.rec_iters

        x_shape = [self.batch_size] + image_dim
        timg = tf.Variable(np.zeros(x_shape), dtype=tf.float32, name="timg")

        timg_tiled_rr = tf.reshape(timg, [x_shape[0], np.prod(x_shape[1:])])
        timg_tiled_rr = tf.tile(timg_tiled_rr, [1, rec_rr])
        timg_tiled_rr = tf.reshape(timg_tiled_rr, [x_shape[0] * rec_rr] + x_shape[1:])

        if isinstance(gan, InvertorDefenseGAN):
            # DefenseGAN++
            self.z_init = gan.encoder_fn(timg_tiled_rr, is_training=False)[0]
        else:
            # DefenseGAN
            self.z_init = tf.Variable(
                np.random.normal(size=(self.batch_size * rec_rr, self.latent_dim)),
                collections=[tf.GraphKeys.LOCAL_VARIABLES],
                trainable=False,
                dtype=tf.float32,
                name="z_init_rec",
            )

        modifier_k = tf.Variable(np.zeros([self.batch_size, self.latent_dim]), dtype=tf.float32, name="modifier_k")

        z_init = tf.Variable(np.zeros([self.batch_size, self.latent_dim]), dtype=tf.float32, name="z_init")
        z_init_reshaped = z_init

        self.z_hats_recs = gan.generator_fn(z_init_reshaped + modifier_k, is_training=False)

        start_vars = set(x.name for x in tf.global_variables())

        end_vars = tf.global_variables()
        new_vars = [x for x in end_vars if x.name not in start_vars]

        # TODO I don't think we need the assign and timg variables anymore
        self.assign_timg = tf.placeholder(tf.float32, x_shape, name="assign_timg")
        self.z_init_input_placeholder = tf.placeholder(
            tf.float32, shape=[self.batch_size, self.latent_dim], name="z_init_input_placeholder"
        )
        self.modifier_placeholder = tf.placeholder(
            tf.float32, shape=[self.batch_size, self.latent_dim], name="z_modifier_placeholder"
        )

        self.setup = tf.assign(timg, self.assign_timg)
        self.setup_z_init = tf.assign(z_init, self.z_init_input_placeholder)
        self.setup_modifier_k = tf.assign(modifier_k, self.modifier_placeholder)

        # original self.init_opt = tf.variables_initializer(var_list=[modifier] + new_vars)
        self.init_opt = tf.variables_initializer(var_list=[] + new_vars)

        print("Reconstruction module initialzied...\n")

    def generate_z_extrapolated_k(self):
        x_shape = [28, 28, 1]

        # TODO use as TS1Encoder Input
        images_tensor = tf.placeholder(tf.float32, shape=[None] + x_shape)

        images = images_tensor
        batch_size = self.batch_size
        latent_dim = self.latent_dim

        x_shape = images.get_shape().as_list()
        x_shape[0] = batch_size

        def recon_wrap(im, b):
            unmodified_z = self.generate_z_batch(im, b)
            return np.array(unmodified_z, dtype=np.float32)

        unmodified_z = tf.py_func(recon_wrap, [images, batch_size], [tf.float32])

        unmodified_z_reshaped = tf.reshape(unmodified_z, [batch_size, latent_dim])

        unmodified_z_tensor = tf.stop_gradient(unmodified_z_reshaped)
        return unmodified_z_tensor, images_tensor

    def generate_z_batch(self, images, batch_size):
        # images and batch_size are treated as numpy

        self.sess.run(self.init_opt)
        self.sess.run(self.setup, feed_dict={self.assign_timg: images})

        for _ in range(self.rec_iters):
            unmodified_z = self.sess.run([self.z_init])

        return unmodified_z


class GeneratorReconstructor(object):
    def __init__(self, batch_size):

        gan = gan_from_config(batch_size, True)
        gan.load_model()

        self.batch_size = gan.batch_size

        self.latent_dim = gan.latent_dim

        image_dim = gan.image_dim
        rec_rr = gan.rec_rr  # # Number of random restarts for the reconstruction

        self.sess = gan.sess
        self.rec_iters = gan.rec_iters

        x_shape = [self.batch_size] + image_dim

        self.image_adverse_placeholder = tf.placeholder(
            tf.float32, shape=[self.batch_size, 28, 28, 1], name="image_adverse_placeholder_1"
        )

        self.z_general_placeholder = tf.placeholder(
            tf.float32, shape=[self.batch_size, self.latent_dim], name="z_general_placeholder"
        )

        # TODO basically this can be removed since we're not using rec_rr
        self.timg_tiled_rr = tf.reshape(self.image_adverse_placeholder, [x_shape[0], np.prod(x_shape[1:])])
        self.timg_tiled_rr = tf.tile(self.timg_tiled_rr, [1, rec_rr])
        self.timg_tiled_rr = tf.reshape(self.timg_tiled_rr, [x_shape[0] * rec_rr] + x_shape[1:])

        # TODO this is where the difference between Invert and Defence Gan happens -
        # in the case of just defenceGan, the encoder is ignored and Z is randomly initialised

        if isinstance(gan, InvertorDefenseGAN):
            # DefenseGAN++
            self.z_init = gan.encoder_fn(self.timg_tiled_rr, is_training=False)[0]
        else:
            # DefenseGAN
            self.z_init = tf.Variable(
                np.random.normal(size=(self.batch_size * rec_rr, self.latent_dim)),
                collections=[tf.GraphKeys.LOCAL_VARIABLES],
                trainable=False,
                dtype=tf.float32,
                name="z_init_rec",
            )

        self.z_hats_recs = gan.generator_fn(self.z_general_placeholder, is_training=False)

        num_dim = len(self.z_hats_recs.get_shape())

        self.axes = list(range(1, num_dim))

        image_rec_loss = tf.reduce_mean(tf.square(self.z_hats_recs - self.timg_tiled_rr), axis=self.axes)

        self.rec_loss = tf.reduce_sum(image_rec_loss)

        # # Setup the adam optimizer and keep track of variables we're creating
        start_vars = set(x.name for x in tf.global_variables())

        end_vars = tf.global_variables()
        new_vars = [x for x in end_vars if x.name not in start_vars]

        # TODO I don't think we need the assign and timg variables anymore

        # original self.init_opt = tf.variables_initializer(var_list=[modifier] + new_vars)
        self.init_opt = tf.variables_initializer(var_list=[] + new_vars)

        print("Reconstruction module initialized...\n")


# tflib.layers.py


# tf.truncated_normal_initializer(stddev=0.02)
from tensorflow.python.ops.losses.losses_impl import Reduction

weight_init = tf.contrib.layers.xavier_initializer()
rng = np.random.RandomState([2016, 6, 1])


def conv2d(x, out_channels, kernel=3, stride=1, sn=False, update_collection=None, name="conv2d"):
    with tf.variable_scope(name):
        w = tf.get_variable("w", [kernel, kernel, x.get_shape()[-1], out_channels], initializer=weight_init)

        if sn:
            w = spectral_norm(w, update_collection=update_collection)

        conv = tf.nn.conv2d(x, w, strides=[1, stride, stride, 1], padding="SAME")

        bias = tf.get_variable("biases", [out_channels], initializer=tf.zeros_initializer())
        conv = tf.nn.bias_add(conv, bias)

        return conv


def deconv2d(x, out_channels, kernel=4, stride=2, sn=False, update_collection=None, name="deconv2d"):
    with tf.variable_scope(name):
        x_shape = x.get_shape().as_list()
        output_shape = [x_shape[0], x_shape[1] * stride, x_shape[2] * stride, out_channels]

        w = tf.get_variable("w", [kernel, kernel, out_channels, x_shape[-1]], initializer=weight_init)

        if sn:
            w = spectral_norm(w, update_collection=update_collection)

        deconv = tf.nn.conv2d_transpose(x, w, output_shape=output_shape, strides=[1, stride, stride, 1], padding="SAME")

        bias = tf.get_variable("biases", [out_channels], initializer=tf.zeros_initializer())
        deconv = tf.nn.bias_add(deconv, bias)
        deconv.shape.assert_is_compatible_with(output_shape)

        return deconv


def linear(x, out_features, sn=False, update_collection=None, name="linear"):
    with tf.variable_scope(name):
        x_shape = x.get_shape().as_list()
        assert len(x_shape) == 2

        matrix = tf.get_variable("W", [x_shape[1], out_features], tf.float32, initializer=weight_init)

        if sn:
            matrix = spectral_norm(matrix, update_collection=update_collection)

        bias = tf.get_variable("bias", [out_features], initializer=tf.zeros_initializer())
        out = tf.matmul(x, matrix) + bias
        return out


def embedding(labels, number_classes, embedding_size, update_collection=None, name="snembedding"):
    with tf.variable_scope(name):
        embedding_map = tf.get_variable(
            name="embedding_map",
            shape=[number_classes, embedding_size],
            initializer=tf.contrib.layers.xavier_initializer(),
        )

        embedding_map_bar_transpose = spectral_norm(tf.transpose(embedding_map), update_collection=update_collection)
        embedding_map_bar = tf.transpose(embedding_map_bar_transpose)

        return tf.nn.embedding_lookup(embedding_map_bar, labels)


##################################################################################
# Activation function
##################################################################################


def lrelu(x, alpha=0.2):
    return tf.nn.leaky_relu(x, alpha)


def relu(x):
    return tf.nn.relu(x)


def tanh(x):
    return tf.tanh(x)


##################################################################################
# Sampling
##################################################################################


def global_sum_pooling(x):
    gsp = tf.reduce_sum(x, axis=[1, 2])
    return gsp


def up_sample(x):
    _, h, w, _ = x.get_shape().as_list()
    x = tf.image.resize_nearest_neighbor(x, [h * 2, w * 2])
    return x


def down_sample(x):
    x = tf.nn.avg_pool(x, [1, 2, 2, 1], [1, 2, 2, 1], "VALID")
    return x


##################################################################################
# Normalization
##################################################################################


def batch_norm(x, is_training=True, name="batch_norm"):
    return tf.contrib.layers.batch_norm(
        x,
        decay=0.9,
        epsilon=1e-05,
        center=True,
        scale=True,
        is_training=is_training,
        scope=name,
        updates_collections=None,
    )


def condition_batch_norm(x, z, is_training=True, scope="batch_norm"):
    """
    Hierarchical Embedding (without class-conditioning).
    Input latent vector z is linearly projected to produce per-sample gain and bias for batchnorm

    Note: Each instance has (2 x len(z) x n_feature) parameters
    """
    with tf.variable_scope(scope):
        _, _, _, c = x.get_shape().as_list()
        decay = 0.9
        epsilon = 1e-05

        test_mean = tf.get_variable(
            "pop_mean", shape=[c], dtype=tf.float32, initializer=tf.constant_initializer(0.0), trainable=False
        )
        test_var = tf.get_variable(
            "pop_var", shape=[c], dtype=tf.float32, initializer=tf.constant_initializer(1.0), trainable=False
        )

        beta = linear(z, c, name="beta")
        gamma = linear(z, c, name="gamma")

        beta = tf.reshape(beta, shape=[-1, 1, 1, c])
        gamma = tf.reshape(gamma, shape=[-1, 1, 1, c])

        if is_training:
            batch_mean, batch_var = tf.nn.moments(x, [0, 1, 2])
            ema_mean = tf.assign(test_mean, test_mean * decay + batch_mean * (1 - decay))
            ema_var = tf.assign(test_var, test_var * decay + batch_var * (1 - decay))

            with tf.control_dependencies([ema_mean, ema_var]):
                return tf.nn.batch_normalization(x, batch_mean, batch_var, beta, gamma, epsilon)
        else:
            return tf.nn.batch_normalization(x, test_mean, test_var, beta, gamma, epsilon)


class ConditionalBatchNorm(object):
    """Conditional BatchNorm.
    For each  class, it has a specific gamma and beta as normalization variable.

    Note: Each batch norm has (2 x n_class x n_feature) parameters
    """

    def __init__(self, num_categories, name="conditional_batch_norm", decay_rate=0.999, center=True, scale=True):
        with tf.variable_scope(name):
            self.name = name
            self.num_categories = num_categories
            self.center = center
            self.scale = scale
            self.decay_rate = decay_rate

    def __call__(self, inputs, labels, is_training=True):
        inputs = tf.convert_to_tensor(inputs)
        inputs_shape = inputs.get_shape()
        params_shape = inputs_shape[-1:]
        # axis = [0, 1, 2]
        axis = range(0, len(inputs_shape) - 1)
        shape = tf.TensorShape([self.num_categories]).concatenate(params_shape)
        # moving_shape = tf.TensorShape([1, 1, 1]).concatenate(params_shape)
        moving_shape = tf.TensorShape((len(inputs_shape) - 1) * [1]).concatenate(params_shape)

        with tf.variable_scope(self.name):
            self.gamma = tf.get_variable("gamma", shape, initializer=tf.ones_initializer())
            self.beta = tf.get_variable("beta", shape, initializer=tf.zeros_initializer())
            self.moving_mean = tf.get_variable(
                "mean", moving_shape, initializer=tf.zeros_initializer(), trainable=False
            )
            self.moving_var = tf.get_variable("var", moving_shape, initializer=tf.ones_initializer(), trainable=False)

            beta = tf.gather(self.beta, labels)
            gamma = tf.gather(self.gamma, labels)

            for _ in range(len(inputs_shape) - len(shape)):
                beta = tf.expand_dims(beta, 1)
                gamma = tf.expand_dims(gamma, 1)

            decay = self.decay_rate
            variance_epsilon = 1e-5
            if is_training:
                mean, variance = tf.nn.moments(inputs, axis, keepdims=True)
                update_mean = tf.assign(self.moving_mean, self.moving_mean * decay + mean * (1 - decay))
                update_var = tf.assign(self.moving_var, self.moving_var * decay + variance * (1 - decay))
                # tf.add_to_collection(tf.GraphKeys.UPDATE_OPS, update_mean)
                # tf.add_to_collection(tf.GraphKeys.UPDATE_OPS, update_var)
                with tf.control_dependencies([update_mean, update_var]):
                    outputs = tf.nn.batch_normalization(inputs, mean, variance, beta, gamma, variance_epsilon)
            else:
                outputs = tf.nn.batch_normalization(
                    inputs, self.moving_mean, self.moving_var, beta, gamma, variance_epsilon
                )
            outputs.set_shape(inputs_shape)
            return outputs


def _l2normalize(v, eps=1e-12):
    return v / (tf.reduce_sum(v ** 2) ** 0.5 + eps)


def spectral_norm(w, num_iters=1, update_collection=None):
    """
    https://github.com/taki0112/BigGAN-Tensorflow/blob/master/ops.py
    """
    w_shape = w.shape.as_list()
    w = tf.reshape(w, [-1, w_shape[-1]])

    u = tf.get_variable("u", [1, w_shape[-1]], initializer=tf.truncated_normal_initializer(), trainable=False)

    u_hat = u
    v_hat = None
    for _ in range(num_iters):
        v_ = tf.matmul(u_hat, w, transpose_b=True)
        v_hat = _l2normalize(v_)

        u_ = tf.matmul(v_hat, w)
        u_hat = _l2normalize(u_)

    sigma = tf.squeeze(tf.matmul(tf.matmul(v_hat, w), u_hat, transpose_b=True))
    w_norm = w / sigma

    if update_collection is None:
        with tf.control_dependencies([u.assign(u_hat)]):
            w_norm = tf.reshape(w_norm, w_shape)
    elif update_collection == "NO_OPS":
        w_norm = tf.reshape(w_norm, w_shape)
    else:
        raise NotImplementedError

    return w_norm


##################################################################################
# Residual Blockes
##################################################################################


def resblock_up(x, out_channels, is_training=True, sn=False, update_collection=None, name="resblock_up"):
    with tf.variable_scope(name):
        x_0 = x
        # block 1
        x = tf.nn.relu(batch_norm(x, is_training=is_training, name="bn1"))
        x = up_sample(x)
        x = conv2d(x, out_channels, 3, 1, sn=sn, update_collection=update_collection, name="conv1")

        # block 2
        x = tf.nn.relu(batch_norm(x, is_training=is_training, name="bn2"))
        x = conv2d(x, out_channels, 3, 1, sn=sn, update_collection=update_collection, name="conv2")

        # skip connection
        x_0 = up_sample(x_0)
        x_0 = conv2d(x_0, out_channels, 1, 1, sn=sn, update_collection=update_collection, name="conv3")

        return x_0 + x


def resblock_down(x, out_channels, sn=False, update_collection=None, downsample=True, name="resblock_down"):
    with tf.variable_scope(name):
        input_channels = x.shape.as_list()[-1]
        x_0 = x
        x = tf.nn.relu(x)
        x = conv2d(x, out_channels, 3, 1, sn=sn, update_collection=update_collection, name="sn_conv1")
        x = tf.nn.relu(x)
        x = conv2d(x, out_channels, 3, 1, sn=sn, update_collection=update_collection, name="sn_conv2")

        if downsample:
            x = down_sample(x)
        if downsample or input_channels != out_channels:
            x_0 = conv2d(x_0, out_channels, 1, 1, sn=sn, update_collection=update_collection, name="sn_conv3")
            if downsample:
                x_0 = down_sample(x_0)

        return x_0 + x


def inblock(x, out_channels, sn=False, update_collection=None, name="inblock"):
    with tf.variable_scope(name):
        x_0 = x
        x = conv2d(x, out_channels, 3, 1, sn=sn, update_collection=update_collection, name="sn_conv1")
        x = tf.nn.relu(x)
        x = conv2d(x, out_channels, 3, 1, sn=sn, update_collection=update_collection, name="sn_conv2")

        x = down_sample(x)
        x_0 = down_sample(x_0)
        x_0 = conv2d(x_0, out_channels, 1, 1, sn=sn, update_collection=update_collection, name="sn_conv3")

        return x_0 + x


##################################################################################
# Loss Functions
##################################################################################


def encoder_gan_loss(loss_func, fake):
    fake_loss = 0

    if loss_func.__contains__("wgan"):
        fake_loss = -tf.reduce_mean(fake)

    if loss_func == "dcgan":
        fake_loss = tf.reduce_mean(tf.nn.softplus(-fake))

    if loss_func == "hingegan":
        fake_loss = -tf.reduce_mean(fake)

    return fake_loss<|MERGE_RESOLUTION|>--- conflicted
+++ resolved
@@ -1299,42 +1299,6 @@
         self.initialized = True
 
 
-<<<<<<< HEAD
-=======
-def discriminator_loss(loss_func, real, fake):
-    real_loss = 0
-    fake_loss = 0
-
-    if loss_func.__contains__("wgan"):
-        real_loss = -tf.reduce_mean(real)
-        fake_loss = tf.reduce_mean(fake)
-
-    if loss_func == "dcgan":
-        real_loss = tf.losses.sigmoid_cross_entropy(
-            tf.ones_like(real),
-            real,
-            reduction=Reduction.MEAN,
-        )
-        fake_loss = tf.losses.sigmoid_cross_entropy(
-            tf.zeros_like(fake),
-            fake,
-            reduction=Reduction.MEAN,
-        )
-
-    if loss_func == "hingegan":
-        real_loss = tf.reduce_mean(relu(1 - real))
-        fake_loss = tf.reduce_mean(relu(1 + fake))
-
-    if loss_func == "ragan":
-        real_loss = tf.reduce_mean(tf.nn.softplus(-(real - tf.reduce_mean(fake))))
-        fake_loss = tf.reduce_mean(tf.nn.softplus(fake - tf.reduce_mean(real)))
-
-    loss = real_loss + fake_loss
-
-    return loss
-
-
->>>>>>> b5ea33fd
 class InvertorDefenseGAN(DefenseGANv2):
     @property
     def default_properties(self):
