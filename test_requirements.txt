#Duplicated in main requirements file - pytest-pep8
#Duplicated in main requirements file - codecov
h5py
<<<<<<< HEAD
#Duplicated in main requirements file - Pillow
#Duplicated in main requirements file - requests
#Duplicated in main requirements file - keras
#Duplicated in main requirements file - mxnet
#Duplicated in main requirements file - #torch>=1.2.0
#Duplicated in main requirements file - tensorflow
#Duplicated in main requirements file - scikit-learn==0.22.1
#Duplicated in main requirements file - xgboost
#Duplicated in main requirements file - lightgbm
=======
Pillow
requests

keras
mxnet
#torch>=1.2.0
tensorflow
scikit-learn==0.22.1
xgboost==1.0.0
lightgbm
>>>>>>> b7024c2e
# Comment out because of compatibility issues with numpy versions
# catboost
#Duplicated in main requirements file - GPy
#Duplicated in main requirements file - numpy==1.18.1
#Duplicated in main requirements file - scipy
#Duplicated in main requirements file - statsmodels

<|MERGE_RESOLUTION|>--- conflicted
+++ resolved
@@ -1,17 +1,7 @@
-#Duplicated in main requirements file - pytest-pep8
-#Duplicated in main requirements file - codecov
+pytest-pep8
+codecov
+
 h5py
-<<<<<<< HEAD
-#Duplicated in main requirements file - Pillow
-#Duplicated in main requirements file - requests
-#Duplicated in main requirements file - keras
-#Duplicated in main requirements file - mxnet
-#Duplicated in main requirements file - #torch>=1.2.0
-#Duplicated in main requirements file - tensorflow
-#Duplicated in main requirements file - scikit-learn==0.22.1
-#Duplicated in main requirements file - xgboost
-#Duplicated in main requirements file - lightgbm
-=======
 Pillow
 requests
 
@@ -22,11 +12,10 @@
 scikit-learn==0.22.1
 xgboost==1.0.0
 lightgbm
->>>>>>> b7024c2e
 # Comment out because of compatibility issues with numpy versions
 # catboost
-#Duplicated in main requirements file - GPy
-#Duplicated in main requirements file - numpy==1.18.1
-#Duplicated in main requirements file - scipy
-#Duplicated in main requirements file - statsmodels
+GPy
 
+numpy==1.18.1
+scipy
+statsmodels