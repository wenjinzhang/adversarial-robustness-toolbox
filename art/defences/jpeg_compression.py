--- conflicted
+++ resolved
@@ -124,10 +124,6 @@
 
         if not isinstance(self.channel_index, (int, np.int)) or self.channel_index <= 0:
             logger.error('Data channel must be a positive integer. The batch dimension is not a valid channel.')
-<<<<<<< HEAD
-            raise ValueError('Image quality must be a positive integer and smaller than 101.')
-=======
             raise ValueError('Data channel must be a positive integer and smaller than 101.')
->>>>>>> 5fd3912f
 
         return True