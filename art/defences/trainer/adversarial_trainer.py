--- conflicted
+++ resolved
@@ -42,7 +42,7 @@
 
 if TYPE_CHECKING:
     from art.attacks.attack import EvasionAttack
-    from art.classifiers.classifier import Classifier
+    from art.estimators.classification.classifier import Classifier
     from art.data_generators import DataGenerator
 
 logger = logging.getLogger(__name__)
@@ -77,10 +77,6 @@
         Create an :class:`.AdversarialTrainer` instance.
 
         :param classifier: Model to train adversarially.
-<<<<<<< HEAD
-=======
-        :type classifier: :class:`art.estimators.classification.Classifier`
->>>>>>> 85479f7c
         :param attacks: attacks to use for data augmentation in adversarial training
         :param ratio: The proportion of samples in each batch to be replaced with their adversarial counterparts.
                       Setting this value to 1 allows to train only on adversarial samples.
@@ -138,11 +134,7 @@
                         "Adversarial training with targeted attacks is currently not implemented"
                     )
 
-<<<<<<< HEAD
-            if attack.classifier != self._classifier:
-=======
-            if attack.estimator != self.classifier:
->>>>>>> 85479f7c
+            if attack.estimator != self._classifier:
                 if not logged:
                     logger.info("Precomputing transferred adversarial samples.")
                     logged = True
@@ -185,15 +177,10 @@
                     np.random.shuffle(adv_ids)
 
                 # If source and target models are the same, craft fresh adversarial samples
-<<<<<<< HEAD
-                if attack.classifier == self._classifier:
+                if attack.estimator == self._classifier:
                     x_batch[adv_ids] = attack.generate(
                         x_batch[adv_ids], y=y_batch[adv_ids]
                     )
-=======
-                if attack.estimator == self.classifier:
-                    x_batch[adv_ids] = attack.generate(x_batch[adv_ids], y=y_batch[adv_ids])
->>>>>>> 85479f7c
 
                 # Otherwise, use precomputed adversarial samples
                 else:
@@ -249,11 +236,7 @@
                         "Adversarial training with targeted attacks is currently not implemented"
                     )
 
-<<<<<<< HEAD
-            if attack.classifier != self._classifier:
-=======
-            if attack.estimator != self.classifier:
->>>>>>> 85479f7c
+            if attack.estimator != self._classifier:
                 if not logged:
                     logger.info("Precomputing transferred adversarial samples.")
                     logged = True
@@ -294,15 +277,10 @@
                     np.random.shuffle(adv_ids)
 
                 # If source and target models are the same, craft fresh adversarial samples
-<<<<<<< HEAD
-                if attack.classifier == self._classifier:
+                if attack.estimator == self._classifier:
                     x_batch[adv_ids] = attack.generate(
                         x_batch[adv_ids], y=y_batch[adv_ids]
                     )
-=======
-                if attack.estimator == self.classifier:
-                    x_batch[adv_ids] = attack.generate(x_batch[adv_ids], y=y_batch[adv_ids])
->>>>>>> 85479f7c
 
                 # Otherwise, use precomputed adversarial samples
                 else:
