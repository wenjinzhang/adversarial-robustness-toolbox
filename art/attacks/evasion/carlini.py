--- conflicted
+++ resolved
@@ -142,15 +142,11 @@
         """
         l2dist = np.sum(np.square(x - x_adv).reshape(x.shape[0], -1), axis=1)
         z_predicted = self.estimator.predict(
-            np.array(x_adv, dtype=ART_NUMPY_DTYPE),
-            logits=True,
-            batch_size=self.batch_size,
+            np.array(x_adv, dtype=ART_NUMPY_DTYPE), logits=True, batch_size=self.batch_size,
         )
         z_target = np.sum(z_predicted * target, axis=1)
         z_other = np.max(
-            z_predicted * (1 - target)
-            + (np.min(z_predicted, axis=1) - 1)[:, np.newaxis] * target,
-            axis=1,
+            z_predicted * (1 - target) + (np.min(z_predicted, axis=1) - 1)[:, np.newaxis] * target, axis=1,
         )
 
         # The following differs from the exact definition given in Carlini and Wagner (2016). There (page 9, left
@@ -161,14 +157,10 @@
 
         if self.targeted:
             # if targeted, optimize for making the target class most likely
-            loss = np.maximum(
-                z_other - z_target + self.confidence, np.zeros(x.shape[0])
-            )
+            loss = np.maximum(z_other - z_target + self.confidence, np.zeros(x.shape[0]))
         else:
             # if untargeted, optimize for making any other class most likely
-            loss = np.maximum(
-                z_target - z_other + self.confidence, np.zeros(x.shape[0])
-            )
+            loss = np.maximum(z_target - z_other + self.confidence, np.zeros(x.shape[0]))
 
         return z_predicted, l2dist, c_weight * loss + l2dist
 
@@ -198,18 +190,10 @@
         """
         if self.targeted:
             i_sub = np.argmax(target, axis=1)
-            i_add = np.argmax(
-                z_logits * (1 - target)
-                + (np.min(z_logits, axis=1) - 1)[:, np.newaxis] * target,
-                axis=1,
-            )
+            i_add = np.argmax(z_logits * (1 - target) + (np.min(z_logits, axis=1) - 1)[:, np.newaxis] * target, axis=1,)
         else:
             i_add = np.argmax(target, axis=1)
-            i_sub = np.argmax(
-                z_logits * (1 - target)
-                + (np.min(z_logits, axis=1) - 1)[:, np.newaxis] * target,
-                axis=1,
-            )
+            i_sub = np.argmax(z_logits * (1 - target) + (np.min(z_logits, axis=1) - 1)[:, np.newaxis] * target, axis=1,)
 
         loss_gradient = self.estimator.class_gradient(x_adv, label=i_add)
         loss_gradient -= self.estimator.class_gradient(x_adv, label=i_sub)
@@ -222,15 +206,11 @@
         loss_gradient *= c_mult
         loss_gradient += 2 * (x_adv - x)
         loss_gradient *= clip_max - clip_min
-        loss_gradient *= (1 - np.square(np.tanh(x_adv_tanh))) / (
-            2 * self._tanh_smoother
-        )
+        loss_gradient *= (1 - np.square(np.tanh(x_adv_tanh))) / (2 * self._tanh_smoother)
 
         return loss_gradient
 
-    def generate(
-        self, x: np.ndarray, y: Optional[np.ndarray] = None, **kwargs
-    ) -> np.ndarray:
+    def generate(self, x: np.ndarray, y: Optional[np.ndarray] = None, **kwargs) -> np.ndarray:
         """
         Generate adversarial samples and return them in an array.
 
@@ -244,25 +224,18 @@
         y = check_and_transform_label_format(y, self.estimator.nb_classes)
         x_adv = x.astype(ART_NUMPY_DTYPE)
 
-        if (
-            hasattr(self.estimator, "clip_values")
-            and self.estimator.clip_values is not None
-        ):
+        if hasattr(self.estimator, "clip_values") and self.estimator.clip_values is not None:
             clip_min, clip_max = self.estimator.clip_values
         else:
             clip_min, clip_max = np.amin(x), np.amax(x)
 
         # Assert that, if attack is targeted, y_val is provided:
         if self.targeted and y is None:
-            raise ValueError(
-                "Target labels `y` need to be provided for a targeted attack."
-            )
+            raise ValueError("Target labels `y` need to be provided for a targeted attack.")
 
         # No labels provided, use model prediction as correct class
         if y is None:
-            y = get_labels_np_array(
-                self.estimator.predict(x, batch_size=self.batch_size)
-            )
+            y = get_labels_np_array(self.estimator.predict(x, batch_size=self.batch_size))
 
         # Compute perturbation with implicit batching
         nb_batches = int(np.ceil(x_adv.shape[0] / float(self.batch_size)))
@@ -277,9 +250,7 @@
             y_batch = y[batch_index_1:batch_index_2]
 
             # The optimization is performed in tanh space to keep the adversarial images bounded in correct range
-            x_batch_tanh = original_to_tanh(
-                x_batch, clip_min, clip_max, self._tanh_smoother
-            )
+            x_batch_tanh = original_to_tanh(x_batch, clip_min, clip_max, self._tanh_smoother)
 
             # Initialize binary search:
             c_current = self.initial_const * np.ones(x_batch.shape[0])
@@ -292,16 +263,11 @@
 
             for bss in range(self.binary_search_steps):
                 logger.debug(
-                    "Binary search step %i out of %i (c_mean==%f)",
-                    bss,
-                    self.binary_search_steps,
-                    np.mean(c_current),
+                    "Binary search step %i out of %i (c_mean==%f)", bss, self.binary_search_steps, np.mean(c_current),
                 )
                 nb_active = int(np.sum(c_current < self._c_upper_bound))
                 logger.debug(
-                    "Number of samples with c_current < _c_upper_bound: %i out of %i",
-                    nb_active,
-                    x_batch.shape[0],
+                    "Number of samples with c_current < _c_upper_bound: %i out of %i", nb_active, x_batch.shape[0],
                 )
                 if nb_active == 0:
                     break
@@ -311,9 +277,7 @@
                 x_adv_batch = x_batch.copy()
                 x_adv_batch_tanh = x_batch_tanh.copy()
 
-                z_logits, l2dist, loss = self._loss(
-                    x_batch, x_adv_batch, y_batch, c_current
-                )
+                z_logits, l2dist, loss = self._loss(x_batch, x_adv_batch, y_batch, c_current)
                 attack_success = loss - l2dist <= 0
                 overall_attack_success = attack_success
 
@@ -329,9 +293,7 @@
                     )
 
                     improved_adv = attack_success & (l2dist < best_l2dist)
-                    logger.debug(
-                        "Number of improved L2 distances: %i", int(np.sum(improved_adv))
-                    )
+                    logger.debug("Number of improved L2 distances: %i", int(np.sum(improved_adv)))
                     if np.sum(improved_adv) > 0:
                         best_l2dist[improved_adv] = l2dist[improved_adv]
                         best_x_adv_batch[improved_adv] = x_adv_batch[improved_adv]
@@ -368,14 +330,11 @@
 
                     for i_halve in range(self.max_halving):
                         logger.debug(
-                            "Perform halving iteration %i out of %i",
-                            i_halve,
-                            self.max_halving,
+                            "Perform halving iteration %i out of %i", i_halve, self.max_halving,
                         )
                         do_halving = loss[active] >= prev_loss[active]
                         logger.debug(
-                            "Halving to be performed on %i samples",
-                            int(np.sum(do_halving)),
+                            "Halving to be performed on %i samples", int(np.sum(do_halving)),
                         )
                         if np.sum(do_halving) == 0:
                             break
@@ -387,26 +346,9 @@
                             lr_mult = lr_mult[:, np.newaxis]
 
                         x_adv1 = x_adv_batch_tanh[active_and_do_halving]
-<<<<<<< HEAD
-                        new_x_adv_batch_tanh = (
-                            x_adv1 + lr_mult * perturbation_tanh[do_halving]
-                        )
-                        new_x_adv_batch = tanh_to_original(
-                            new_x_adv_batch_tanh,
-                            clip_min,
-                            clip_max,
-                            self._tanh_smoother,
-                        )
-                        (
-                            _,
-                            l2dist[active_and_do_halving],
-                            loss[active_and_do_halving],
-                        ) = self._loss(
-=======
                         new_x_adv_batch_tanh = x_adv1 + lr_mult * perturbation_tanh[do_halving]
                         new_x_adv_batch = tanh_to_original(new_x_adv_batch_tanh, clip_min, clip_max)
                         _, l2dist[active_and_do_halving], loss[active_and_do_halving] = self._loss(
->>>>>>> d918f53c
                             x_batch[active_and_do_halving],
                             new_x_adv_batch,
                             y_batch[active_and_do_halving],
@@ -415,9 +357,7 @@
 
                         logger.debug("New Average Loss: %f", np.mean(loss))
                         logger.debug("New Average L2Dist: %f", np.mean(l2dist))
-                        logger.debug(
-                            "New Average Margin Loss: %f", np.mean(loss - l2dist)
-                        )
+                        logger.debug("New Average Margin Loss: %f", np.mean(loss - l2dist))
 
                         best_lr[loss < best_loss] = learning_rate[loss < best_loss]
                         best_loss[loss < best_loss] = loss[loss < best_loss]
@@ -429,16 +369,11 @@
                     # decreases the loss:
                     for i_double in range(self.max_doubling):
                         logger.debug(
-                            "Perform doubling iteration %i out of %i",
-                            i_double,
-                            self.max_doubling,
+                            "Perform doubling iteration %i out of %i", i_double, self.max_doubling,
                         )
-                        do_doubling = (halving[active] == 1) & (
-                            loss[active] <= best_loss[active]
-                        )
+                        do_doubling = (halving[active] == 1) & (loss[active] <= best_loss[active])
                         logger.debug(
-                            "Doubling to be performed on %i samples",
-                            int(np.sum(do_doubling)),
+                            "Doubling to be performed on %i samples", int(np.sum(do_doubling)),
                         )
                         if np.sum(do_doubling) == 0:
                             break
@@ -451,26 +386,9 @@
                             lr_mult = lr_mult[:, np.newaxis]
 
                         x_adv2 = x_adv_batch_tanh[active_and_do_doubling]
-<<<<<<< HEAD
-                        new_x_adv_batch_tanh = (
-                            x_adv2 + lr_mult * perturbation_tanh[do_doubling]
-                        )
-                        new_x_adv_batch = tanh_to_original(
-                            new_x_adv_batch_tanh,
-                            clip_min,
-                            clip_max,
-                            self._tanh_smoother,
-                        )
-                        (
-                            _,
-                            l2dist[active_and_do_doubling],
-                            loss[active_and_do_doubling],
-                        ) = self._loss(
-=======
                         new_x_adv_batch_tanh = x_adv2 + lr_mult * perturbation_tanh[do_doubling]
                         new_x_adv_batch = tanh_to_original(new_x_adv_batch_tanh, clip_min, clip_max)
                         _, l2dist[active_and_do_doubling], loss[active_and_do_doubling] = self._loss(
->>>>>>> d918f53c
                             x_batch[active_and_do_doubling],
                             new_x_adv_batch,
                             y_batch[active_and_do_doubling],
@@ -478,9 +396,7 @@
                         )
                         logger.debug("New Average Loss: %f", np.mean(loss))
                         logger.debug("New Average L2Dist: %f", np.mean(l2dist))
-                        logger.debug(
-                            "New Average Margin Loss: %f", np.mean(loss - l2dist)
-                        )
+                        logger.debug("New Average Margin Loss: %f", np.mean(loss - l2dist))
                         best_lr[loss < best_loss] = learning_rate[loss < best_loss]
                         best_loss[loss < best_loss] = loss[loss < best_loss]
 
@@ -488,8 +404,7 @@
 
                     update_adv = best_lr[active] > 0
                     logger.debug(
-                        "Number of adversarial samples to be finally updated: %i",
-                        int(np.sum(update_adv)),
+                        "Number of adversarial samples to be finally updated: %i", int(np.sum(update_adv)),
                     )
 
                     if np.sum(update_adv) > 0:
@@ -520,25 +435,19 @@
 
                 # Update depending on attack success:
                 improved_adv = attack_success & (l2dist < best_l2dist)
-                logger.debug(
-                    "Number of improved L2 distances: %i", int(np.sum(improved_adv))
-                )
+                logger.debug("Number of improved L2 distances: %i", int(np.sum(improved_adv)))
 
                 if np.sum(improved_adv) > 0:
                     best_l2dist[improved_adv] = l2dist[improved_adv]
                     best_x_adv_batch[improved_adv] = x_adv_batch[improved_adv]
 
                 c_double[overall_attack_success] = False
-                c_current[overall_attack_success] = (c_lower_bound + c_current)[
-                    overall_attack_success
-                ] / 2
+                c_current[overall_attack_success] = (c_lower_bound + c_current)[overall_attack_success] / 2
 
                 c_old = c_current
                 c_current[~overall_attack_success & c_double] *= 2
 
-                c_current1 = (c_current - c_lower_bound)[
-                    ~overall_attack_success & ~c_double
-                ]
+                c_current1 = (c_current - c_lower_bound)[~overall_attack_success & ~c_double]
                 c_current[~overall_attack_success & ~c_double] += c_current1 / 2
                 c_lower_bound[~overall_attack_success] = c_old[~overall_attack_success]
 
@@ -546,35 +455,23 @@
 
         logger.info(
             "Success rate of C&W L_2 attack: %.2f%%",
-            100
-            * compute_success(
-                self.estimator, x, y, x_adv, self.targeted, batch_size=self.batch_size
-            ),
+            100 * compute_success(self.estimator, x, y, x_adv, self.targeted, batch_size=self.batch_size),
         )
 
         return x_adv
 
     def _check_params(self) -> None:
-        if (
-            not isinstance(self.binary_search_steps, (int, np.int))
-            or self.binary_search_steps < 0
-        ):
-            raise ValueError(
-                "The number of binary search steps must be a non-negative integer."
-            )
+        if not isinstance(self.binary_search_steps, (int, np.int)) or self.binary_search_steps < 0:
+            raise ValueError("The number of binary search steps must be a non-negative integer.")
 
         if not isinstance(self.max_iter, (int, np.int)) or self.max_iter < 0:
             raise ValueError("The number of iterations must be a non-negative integer.")
 
         if not isinstance(self.max_halving, (int, np.int)) or self.max_halving < 1:
-            raise ValueError(
-                "The number of halving steps must be an integer greater than zero."
-            )
+            raise ValueError("The number of halving steps must be an integer greater than zero.")
 
         if not isinstance(self.max_doubling, (int, np.int)) or self.max_doubling < 1:
-            raise ValueError(
-                "The number of doubling steps must be an integer greater than zero."
-            )
+            raise ValueError("The number of doubling steps must be an integer greater than zero.")
 
         if not isinstance(self.batch_size, (int, np.int)) or self.batch_size < 1:
             raise ValueError("The batch size must be an integer greater than zero.")
@@ -641,9 +538,7 @@
         # Smooth arguments of arctanh by multiplying with this constant to avoid division by zero:
         self._tanh_smoother = 0.999999
 
-    def _loss(
-        self, x_adv: np.ndarray, target: np.ndarray
-    ) -> Tuple[np.ndarray, np.ndarray]:
+    def _loss(self, x_adv: np.ndarray, target: np.ndarray) -> Tuple[np.ndarray, np.ndarray]:
         """
         Compute the objective function value.
 
@@ -651,26 +546,18 @@
         :param target: An array with the target class (one-hot encoded).
         :return: A tuple holding the current predictions and overall loss.
         """
-        z_predicted = self.estimator.predict(
-            np.array(x_adv, dtype=ART_NUMPY_DTYPE), batch_size=self.batch_size
-        )
+        z_predicted = self.estimator.predict(np.array(x_adv, dtype=ART_NUMPY_DTYPE), batch_size=self.batch_size)
         z_target = np.sum(z_predicted * target, axis=1)
         z_other = np.max(
-            z_predicted * (1 - target)
-            + (np.min(z_predicted, axis=1) - 1)[:, np.newaxis] * target,
-            axis=1,
+            z_predicted * (1 - target) + (np.min(z_predicted, axis=1) - 1)[:, np.newaxis] * target, axis=1,
         )
 
         if self.targeted:
             # if targeted, optimize for making the target class most likely
-            loss = np.maximum(
-                z_other - z_target + self.confidence, np.zeros(x_adv.shape[0])
-            )
+            loss = np.maximum(z_other - z_target + self.confidence, np.zeros(x_adv.shape[0]))
         else:
             # if untargeted, optimize for making any other class most likely
-            loss = np.maximum(
-                z_target - z_other + self.confidence, np.zeros(x_adv.shape[0])
-            )
+            loss = np.maximum(z_target - z_other + self.confidence, np.zeros(x_adv.shape[0]))
 
         return z_predicted, loss
 
@@ -696,33 +583,21 @@
         """
         if self.targeted:
             i_sub = np.argmax(target, axis=1)
-            i_add = np.argmax(
-                z_logits * (1 - target)
-                + (np.min(z_logits, axis=1) - 1)[:, np.newaxis] * target,
-                axis=1,
-            )
+            i_add = np.argmax(z_logits * (1 - target) + (np.min(z_logits, axis=1) - 1)[:, np.newaxis] * target, axis=1,)
         else:
             i_add = np.argmax(target, axis=1)
-            i_sub = np.argmax(
-                z_logits * (1 - target)
-                + (np.min(z_logits, axis=1) - 1)[:, np.newaxis] * target,
-                axis=1,
-            )
+            i_sub = np.argmax(z_logits * (1 - target) + (np.min(z_logits, axis=1) - 1)[:, np.newaxis] * target, axis=1,)
 
         loss_gradient = self.estimator.class_gradient(x_adv, label=i_add)
         loss_gradient -= self.estimator.class_gradient(x_adv, label=i_sub)
         loss_gradient = loss_gradient.reshape(x_adv.shape)
 
         loss_gradient *= clip_max - clip_min
-        loss_gradient *= (1 - np.square(np.tanh(x_adv_tanh))) / (
-            2 * self._tanh_smoother
-        )
+        loss_gradient *= (1 - np.square(np.tanh(x_adv_tanh))) / (2 * self._tanh_smoother)
 
         return loss_gradient
 
-    def generate(
-        self, x: np.ndarray, y: Optional[np.ndarray] = None, **kwargs
-    ) -> np.ndarray:
+    def generate(self, x: np.ndarray, y: Optional[np.ndarray] = None, **kwargs) -> np.ndarray:
         """
         Generate adversarial samples and return them in an array.
 
@@ -735,25 +610,18 @@
         y = check_and_transform_label_format(y, self.estimator.nb_classes)
         x_adv = x.astype(ART_NUMPY_DTYPE)
 
-        if (
-            hasattr(self.estimator, "clip_values")
-            and self.estimator.clip_values is not None
-        ):
+        if hasattr(self.estimator, "clip_values") and self.estimator.clip_values is not None:
             clip_min_per_pixel, clip_max_per_pixel = self.estimator.clip_values
         else:
             clip_min_per_pixel, clip_max_per_pixel = np.amin(x), np.amax(x)
 
         # Assert that, if attack is targeted, y_val is provided:
         if self.targeted and y is None:
-            raise ValueError(
-                "Target labels `y` need to be provided for a targeted attack."
-            )
+            raise ValueError("Target labels `y` need to be provided for a targeted attack.")
 
         # No labels provided, use model prediction as correct class
         if y is None:
-            y = get_labels_np_array(
-                self.estimator.predict(x, batch_size=self.batch_size)
-            )
+            y = get_labels_np_array(self.estimator.predict(x, batch_size=self.batch_size))
 
         # Compute perturbation with implicit batching
         nb_batches = int(np.ceil(x_adv.shape[0] / float(self.batch_size)))
@@ -768,18 +636,12 @@
             y_batch = y[batch_index_1:batch_index_2]
 
             # Determine values for later clipping
-            clip_min = np.clip(
-                x_batch - self.eps, clip_min_per_pixel, clip_max_per_pixel
-            )
-            clip_max = np.clip(
-                x_batch + self.eps, clip_min_per_pixel, clip_max_per_pixel
-            )
+            clip_min = np.clip(x_batch - self.eps, clip_min_per_pixel, clip_max_per_pixel)
+            clip_max = np.clip(x_batch + self.eps, clip_min_per_pixel, clip_max_per_pixel)
 
             # The optimization is performed in tanh space to keep the
             # adversarial images bounded from clip_min and clip_max.
-            x_batch_tanh = original_to_tanh(
-                x_batch, clip_min, clip_max, self._tanh_smoother
-            )
+            x_batch_tanh = original_to_tanh(x_batch, clip_min, clip_max, self._tanh_smoother)
 
             # Initialize perturbation in tanh space:
             x_adv_batch = x_batch.copy()
@@ -795,9 +657,7 @@
                 logger.debug("Average Loss: %f", np.mean(loss))
 
                 logger.debug(
-                    "Successful attack samples: %i out of %i",
-                    int(np.sum(attack_success)),
-                    x_batch.shape[0],
+                    "Successful attack samples: %i out of %i", int(np.sum(attack_success)), x_batch.shape[0],
                 )
 
                 # only continue optimization for those samples where attack hasn't succeeded yet:
@@ -825,14 +685,10 @@
 
                 for i_halve in range(self.max_halving):
                     logger.debug(
-                        "Perform halving iteration %i out of %i",
-                        i_halve,
-                        self.max_halving,
+                        "Perform halving iteration %i out of %i", i_halve, self.max_halving,
                     )
                     do_halving = loss[active] >= prev_loss[active]
-                    logger.debug(
-                        "Halving to be performed on %i samples", int(np.sum(do_halving))
-                    )
+                    logger.debug("Halving to be performed on %i samples", int(np.sum(do_halving)))
                     if np.sum(do_halving) == 0:
                         break
                     active_and_do_halving = active.copy()
@@ -843,18 +699,12 @@
                         lr_mult = lr_mult[:, np.newaxis]
 
                     adv_10 = x_adv_batch_tanh[active_and_do_halving]
-                    new_x_adv_batch_tanh = (
-                        adv_10 + lr_mult * perturbation_tanh[do_halving]
-                    )
+                    new_x_adv_batch_tanh = adv_10 + lr_mult * perturbation_tanh[do_halving]
 
                     new_x_adv_batch = tanh_to_original(
-                        new_x_adv_batch_tanh,
-                        clip_min[active_and_do_halving],
-                        clip_max[active_and_do_halving],
-                    )
-                    _, loss[active_and_do_halving] = self._loss(
-                        new_x_adv_batch, y_batch[active_and_do_halving]
-                    )
+                        new_x_adv_batch_tanh, clip_min[active_and_do_halving], clip_max[active_and_do_halving],
+                    )
+                    _, loss[active_and_do_halving] = self._loss(new_x_adv_batch, y_batch[active_and_do_halving])
                     logger.debug("New Average Loss: %f", np.mean(loss))
                     logger.debug("Loss: %s", str(loss))
                     logger.debug("Prev_loss: %s", str(prev_loss))
@@ -870,16 +720,11 @@
                 # decreases the loss:
                 for i_double in range(self.max_doubling):
                     logger.debug(
-                        "Perform doubling iteration %i out of %i",
-                        i_double,
-                        self.max_doubling,
-                    )
-                    do_doubling = (halving[active] == 1) & (
-                        loss[active] <= best_loss[active]
-                    )
+                        "Perform doubling iteration %i out of %i", i_double, self.max_doubling,
+                    )
+                    do_doubling = (halving[active] == 1) & (loss[active] <= best_loss[active])
                     logger.debug(
-                        "Doubling to be performed on %i samples",
-                        int(np.sum(do_doubling)),
+                        "Doubling to be performed on %i samples", int(np.sum(do_doubling)),
                     )
                     if np.sum(do_doubling) == 0:
                         break
@@ -892,17 +737,11 @@
                         lr_mult = lr_mult[:, np.newaxis]
 
                     x_adv15 = x_adv_batch_tanh[active_and_do_doubling]
-                    new_x_adv_batch_tanh = (
-                        x_adv15 + lr_mult * perturbation_tanh[do_doubling]
-                    )
+                    new_x_adv_batch_tanh = x_adv15 + lr_mult * perturbation_tanh[do_doubling]
                     new_x_adv_batch = tanh_to_original(
-                        new_x_adv_batch_tanh,
-                        clip_min[active_and_do_doubling],
-                        clip_max[active_and_do_doubling],
-                    )
-                    _, loss[active_and_do_doubling] = self._loss(
-                        new_x_adv_batch, y_batch[active_and_do_doubling]
-                    )
+                        new_x_adv_batch_tanh, clip_min[active_and_do_doubling], clip_max[active_and_do_doubling],
+                    )
+                    _, loss[active_and_do_doubling] = self._loss(new_x_adv_batch, y_batch[active_and_do_doubling])
                     logger.debug("New Average Loss: %f", np.mean(loss))
                     best_lr[loss < best_loss] = learning_rate[loss < best_loss]
                     best_loss[loss < best_loss] = loss[loss < best_loss]
@@ -911,8 +750,7 @@
 
                 update_adv = best_lr[active] > 0
                 logger.debug(
-                    "Number of adversarial samples to be finally updated: %i",
-                    int(np.sum(update_adv)),
+                    "Number of adversarial samples to be finally updated: %i", int(np.sum(update_adv)),
                 )
 
                 if np.sum(update_adv) > 0:
@@ -923,20 +761,14 @@
                         best_lr_mult = best_lr_mult[:, np.newaxis]
 
                     best_13 = best_lr_mult * perturbation_tanh[update_adv]
-                    x_adv_batch_tanh[active_and_update_adv] = (
-                        x_adv_batch_tanh[active_and_update_adv] + best_13
-                    )
+                    x_adv_batch_tanh[active_and_update_adv] = x_adv_batch_tanh[active_and_update_adv] + best_13
                     x_adv_batch[active_and_update_adv] = tanh_to_original(
                         x_adv_batch_tanh[active_and_update_adv],
                         clip_min[active_and_update_adv],
                         clip_max[active_and_update_adv],
                     )
-                    (
-                        z_logits[active_and_update_adv],
-                        loss[active_and_update_adv],
-                    ) = self._loss(
-                        x_adv_batch[active_and_update_adv],
-                        y_batch[active_and_update_adv],
+                    (z_logits[active_and_update_adv], loss[active_and_update_adv],) = self._loss(
+                        x_adv_batch[active_and_update_adv], y_batch[active_and_update_adv],
                     )
                     attack_success = loss <= 0
 
@@ -946,10 +778,7 @@
 
         logger.info(
             "Success rate of C&W L_inf attack: %.2f%%",
-            100
-            * compute_success(
-                self.estimator, x, y, x_adv, self.targeted, batch_size=self.batch_size
-            ),
+            100 * compute_success(self.estimator, x, y, x_adv, self.targeted, batch_size=self.batch_size),
         )
 
         return x_adv
@@ -962,14 +791,10 @@
             raise ValueError("The number of iterations must be a non-negative integer.")
 
         if not isinstance(self.max_halving, (int, np.int)) or self.max_halving < 1:
-            raise ValueError(
-                "The number of halving steps must be an integer greater than zero."
-            )
+            raise ValueError("The number of halving steps must be an integer greater than zero.")
 
         if not isinstance(self.max_doubling, (int, np.int)) or self.max_doubling < 1:
-            raise ValueError(
-                "The number of doubling steps must be an integer greater than zero."
-            )
+            raise ValueError("The number of doubling steps must be an integer greater than zero.")
 
         if not isinstance(self.batch_size, (int, np.int)) or self.batch_size < 1:
             raise ValueError("The batch size must be an integer greater than zero.")