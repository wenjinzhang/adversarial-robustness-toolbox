--- conflicted
+++ resolved
@@ -118,13 +118,8 @@
         mask = kwargs.get("mask")
         if mask is not None:
             mask = mask.copy()
-<<<<<<< HEAD
-        if mask is not None and (
+        if mask is not None and (  # pragma: no cover
             mask.dtype != bool
-=======
-        if mask is not None and (  # pragma: no cover
-            mask.dtype != np.bool
->>>>>>> 2fadf9bb
             or not (mask.shape[0] == 1 or mask.shape[0] == x.shape[0])
             or not (
                 (mask.shape[1] == x.shape[1] and mask.shape[2] == x.shape[2])
