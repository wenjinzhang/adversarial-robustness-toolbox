--- conflicted
+++ resolved
@@ -30,7 +30,7 @@
 from art.config import ART_NUMPY_DTYPE
 from art.attacks.attack import ExtractionAttack
 from art.estimators.estimator import BaseEstimator
-from art.estimators.classification.classifier import ClassifierMixin
+from art.estimators.classification.classifier import ClassifierMixin, Classifier
 from art.utils import to_categorical
 
 
@@ -44,13 +44,13 @@
     | Paper link: https://arxiv.org/abs/1806.05476
     """
 
-<<<<<<< HEAD
     attack_params = ExtractionAttack.attack_params + [
         "batch_size_fit",
         "batch_size_query",
         "nb_epochs",
         "nb_stolen",
     ]
+    _estimator_requirements = (BaseEstimator, ClassifierMixin)
 
     def __init__(
         self,
@@ -60,13 +60,6 @@
         nb_epochs: int = 10,
         nb_stolen: int = 1,
     ) -> None:
-=======
-    attack_params = ExtractionAttack.attack_params + ["batch_size_fit", "batch_size_query", "nb_epochs", "nb_stolen"]
-
-    _estimator_requirements = (BaseEstimator, ClassifierMixin)
-
-    def __init__(self, classifier, batch_size_fit=1, batch_size_query=1, nb_epochs=10, nb_stolen=1):
->>>>>>> 85479f7c
         """
         Create a Copycat CNN attack instance.
 
@@ -76,7 +69,7 @@
         :param nb_epochs: Number of epochs to use for training.
         :param nb_stolen: Number of queries submitted to the victim classifier to steal it.
         """
-        super(CopycatCNN, self).__init__(classifier=classifier)
+        super(CopycatCNN, self).__init__(estimator=classifier)
 
         self.batch_size_fit = batch_size_fit
         self.batch_size_query = batch_size_query
@@ -109,8 +102,10 @@
             )
 
         # Check if there is a thieved classifier provided for training
-        thieved_classifier = kwargs.get("thieved_classifier")
-        if thieved_classifier is None or not isinstance(thieved_classifier, ClassifierMixin):
+        thieved_classifier = kwargs["thieved_classifier"]
+        if thieved_classifier is None or not isinstance(
+            thieved_classifier, ClassifierMixin
+        ):
             raise ValueError("A thieved classifier is needed.")
 
         # Select data to attack
