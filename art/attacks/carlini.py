--- conflicted
+++ resolved
@@ -112,17 +112,6 @@
         :type x_adv: `np.ndarray`
         :param target: An array with the target class (one-hot encoded).
         :type target: `np.ndarray`
-<<<<<<< HEAD
-        :param c: Weight of the loss term aiming for classification as target.
-        :type c: `float`
-        :return: A tuple holding the current predictions, l2 distance and overall loss.
-        :rtype: `(float, float, float)`
-        """
-        l2dist = np.sum(np.square(x - x_adv).reshape(x.shape[0], -1), axis=1)
-        z = self.classifier.predict(np.array(x_adv, dtype=NUMPY_DTYPE))
-        z_target = np.sum(z * target, axis=1)
-        z_other = np.max(z * (1 - target) + (np.min(z, axis=1) - 1)[:, np.newaxis] * target, axis=1)
-=======
         :param c_weight: Weight of the loss term aiming for classification as target.
         :type c_weight: `float`
         :return: A tuple holding the current logits, l2 distance and overall loss.
@@ -133,7 +122,6 @@
                                               batch_size=self.batch_size)
         z_target = np.sum(z_predicted * target, axis=1)
         z_other = np.max(z_predicted * (1 - target) + (np.min(z_predicted, axis=1) - 1)[:, np.newaxis] * target, axis=1)
->>>>>>> e7e2a348
 
         # The following differs from the exact definition given in Carlini and Wagner (2016). There (page 9, left
         # column, last equation), the maximum is taken over Z_other - Z_target (or Z_target - Z_other respectively)
@@ -154,13 +142,8 @@
         """
         Compute the gradient of the loss function.
 
-<<<<<<< HEAD
-        :param z: An array with the current predictions.
-        :type z: `np.ndarray`
-=======
         :param z_logits: An array with the current logits.
         :type z_logits: `np.ndarray`
->>>>>>> e7e2a348
         :param target: An array with the target class (one-hot encoded).
         :type target: `np.ndarray`
         :param x: An array with the original input.
@@ -224,11 +207,7 @@
 
         # No labels provided, use model prediction as correct class
         if y is None:
-<<<<<<< HEAD
-            y = get_labels_np_array(self.classifier.predict(x))
-=======
-            y = get_labels_np_array(self.classifier.predict(x, logits=False, batch_size=self.batch_size))
->>>>>>> e7e2a348
+            y = get_labels_np_array(self.classifier.predict(x), batch_size=self.batch_size)
 
         # Compute perturbation with implicit batching
         nb_batches = int(np.ceil(x_adv.shape[0] / float(self.batch_size)))
@@ -521,16 +500,9 @@
         :return: A tuple holding the current predictions and overall loss.
         :rtype: `(float, float)`
         """
-<<<<<<< HEAD
-        z = self.classifier.predict(np.array(x_adv, dtype=NUMPY_DTYPE))
-        z_target = np.sum(z * target, axis=1)
-        z_other = np.max(z * (1 - target) + (np.min(z, axis=1) - 1)[:, np.newaxis] * target, axis=1)
-=======
-        z_predicted = self.classifier.predict(np.array(x_adv, dtype=NUMPY_DTYPE), logits=True,
-                                              batch_size=self.batch_size)
+        z_predicted = self.classifier.predict(np.array(x_adv, dtype=NUMPY_DTYPE), batch_size=self.batch_size)
         z_target = np.sum(z_predicted * target, axis=1)
         z_other = np.max(z_predicted * (1 - target) + (np.min(z_predicted, axis=1) - 1)[:, np.newaxis] * target, axis=1)
->>>>>>> e7e2a348
 
         if self.targeted:
             # if targeted, optimize for making the target class most likely
@@ -545,13 +517,8 @@
         """
         Compute the gradient of the loss function.
 
-<<<<<<< HEAD
-        :param z: An array with the current predictions.
-        :type z: `np.ndarray`
-=======
-        :param z_logits: An array with the current logits.
+        :param z_logits: An array with the current predictions.
         :type z_logits: `np.ndarray`
->>>>>>> e7e2a348
         :param target: An array with the target class (one-hot encoded).
         :type target: `np.ndarray`
         :param x_adv: An array with the adversarial input.
@@ -606,11 +573,7 @@
 
         # No labels provided, use model prediction as correct class
         if y is None:
-<<<<<<< HEAD
-            y = get_labels_np_array(self.classifier.predict(x))
-=======
-            y = get_labels_np_array(self.classifier.predict(x, logits=False, batch_size=self.batch_size))
->>>>>>> e7e2a348
+            y = get_labels_np_array(self.classifier.predict(x), batch_size=self.batch_size)
 
         # Compute perturbation with implicit batching
         nb_batches = int(np.ceil(x_adv.shape[0] / float(self.batch_size)))
