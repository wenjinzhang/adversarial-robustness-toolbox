# MIT License
#
# Copyright (C) The Adversarial Robustness Toolbox (ART) Authors 2020
#
# Permission is hereby granted, free of charge, to any person obtaining a copy of this software and associated
# documentation files (the "Software"), to deal in the Software without restriction, including without limitation the
# rights to use, copy, modify, merge, publish, distribute, sublicense, and/or sell copies of the Software, and to permit
# persons to whom the Software is furnished to do so, subject to the following conditions:
#
# The above copyright notice and this permission notice shall be included in all copies or substantial portions of the
# Software.
#
# THE SOFTWARE IS PROVIDED "AS IS", WITHOUT WARRANTY OF ANY KIND, EXPRESS OR IMPLIED, INCLUDING BUT NOT LIMITED TO THE
# WARRANTIES OF MERCHANTABILITY, FITNESS FOR A PARTICULAR PURPOSE AND NONINFRINGEMENT. IN NO EVENT SHALL THE
# AUTHORS OR COPYRIGHT HOLDERS BE LIABLE FOR ANY CLAIM, DAMAGES OR OTHER LIABILITY, WHETHER IN AN ACTION OF CONTRACT,
# TORT OR OTHERWISE, ARISING FROM, OUT OF OR IN CONNECTION WITH THE SOFTWARE OR THE USE OR OTHER DEALINGS IN THE
# SOFTWARE.
"""
This module implements the abstract estimator `PyTorchEstimator` for PyTorch models.
"""
import logging
from typing import Any, Tuple

import numpy as np

from art.estimators.estimator import (
    BaseEstimator,
    LossGradientsMixin,
    NeuralNetworkMixin,
)
from art.defences.preprocessor.preprocessor import PreprocessorPyTorch

logger = logging.getLogger(__name__)


class PyTorchEstimator(NeuralNetworkMixin, LossGradientsMixin, BaseEstimator):
    """
    Estimator class for PyTorch models.
    """

    def __init__(self, device_type: str = "gpu", **kwargs) -> None:
        """
        Estimator class for PyTorch models.

        :param channels_first: Set channels first or last.
        :param clip_values: Tuple of the form `(min, max)` of floats or `np.ndarray` representing the minimum and
               maximum values allowed for features. If floats are provided, these will be used as the range of all
               features. If arrays are provided, each value will be considered the bound for a feature, thus
               the shape of clip values needs to match the total number of features.
        :param preprocessing_defences: Preprocessing defence(s) to be applied by the classifier.
        :param postprocessing_defences: Postprocessing defence(s) to be applied by the classifier.
        :param preprocessing: Tuple of the form `(subtrahend, divisor)` of floats or `np.ndarray` of values to be
               used for data preprocessing. The first value will be subtracted from the input. The input will then
               be divided by the second one.
        :param device_type: Type of device on which the classifier is run, either `gpu` or `cpu`.
        """
        import torch

        super().__init__(**kwargs)

        # Set device
        if device_type == "cpu" or not torch.cuda.is_available():
            self._device = torch.device("cpu")
        else:
            cuda_idx = torch.cuda.current_device()
            self._device = torch.device("cuda:{}".format(cuda_idx))

    def predict(self, x: np.ndarray, batch_size: int = 128, **kwargs):
        """
        Perform prediction of the neural network for samples `x`.

        :param x: Samples of shape (nb_samples, nb_features) or (nb_samples, nb_pixels_1, nb_pixels_2,
                  nb_channels) or (nb_samples, nb_channels, nb_pixels_1, nb_pixels_2).
        :param batch_size: Batch size.
        :return: Predictions.
        :rtype: Format as expected by the `model`
        """
        return NeuralNetworkMixin.predict(self, x, batch_size=128, **kwargs)

    def fit(self, x: np.ndarray, y, batch_size: int = 128, nb_epochs: int = 20, **kwargs) -> None:
        """
        Fit the model of the estimator on the training data `x` and `y`.

        :param x: Samples of shape (nb_samples, nb_features) or (nb_samples, nb_pixels_1, nb_pixels_2,
                  nb_channels) or (nb_samples, nb_channels, nb_pixels_1, nb_pixels_2).
        :param y: Target values.
        :type y: Format as expected by the `model`
        :param batch_size: Batch size.
        :param nb_epochs: Number of training epochs.
        """
        NeuralNetworkMixin.fit(self, x, y, batch_size=128, nb_epochs=20, **kwargs)

<<<<<<< HEAD
    def loss(self, x: np.ndarray, y: np.ndarray, **kwargs) -> np.ndarray:
        """
        Compute the loss of the neural network for samples `x`.

        :param x: Samples of shape (nb_samples, nb_features) or (nb_samples, nb_pixels_1, nb_pixels_2,
                  nb_channels) or (nb_samples, nb_channels, nb_pixels_1, nb_pixels_2).
        :param y: Target values (class labels) one-hot-encoded of shape `(nb_samples, nb_classes)` or indices
                  of shape `(nb_samples,)`.
        :return: Loss values.
        :rtype: Format as expected by the `model`
        """
        raise NotImplementedError
=======
    def _apply_preprocessing_defences(self, x, y, fit: bool = False) -> Tuple[Any, Any]:
        """
        Apply all preprocessing defences of the estimator on the raw inputs `x` and `y`. This function is should
        only be called from function `_apply_preprocessing`.

        The method overrides art.estimators.estimator::BaseEstimator._apply_preprocessing_defences().
        It requires all defenses to have a method `forward()`.
        It converts numpy arrays to PyTorch tensors first, then chains a series of defenses by calling
        defence.forward() which contains PyTorch operations. At the end, it converts PyTorch tensors
        back to numpy arrays.

        :param x: Samples.
        :type x: Format as expected by the `model`
        :param y: Target values.
        :type y: Format as expected by the `model`
        :param fit: `True` if the function is call before fit/training and `False` if the function is called before a
                    predict operation.
        :return: Tuple of `x` and `y` after applying the defences and standardisation.
        :rtype: Format as expected by the `model`
        """
        import torch

        if (
            not hasattr(self, "preprocessing_defences")
            or self.preprocessing_defences is None
            or len(self.preprocessing_defences) == 0
        ):
            return x, y

        if len(self.preprocessing_defences) == 1:
            # Compatible with non-PyTorch defences if no chaining.
            defence = self.preprocessing_defences[0]
            x, y = defence(x, y)
        else:
            # Check if all defences are implemented in PyTorch.
            for defence in self.preprocessing_defences:
                if not isinstance(defence, PreprocessorPyTorch):
                    raise NotImplementedError(f"{defence.__class__} is not PyTorch-specific.")

            # Convert np arrays to torch tensors.
            x = torch.tensor(x, device=self._device)
            if y is not None:
                y = torch.tensor(y, device=self._device)

            with torch.no_grad():
                for defence in self.preprocessing_defences:
                    if fit:
                        if defence.apply_fit:
                            x, y = defence.forward(x, y)
                    else:
                        if defence.apply_predict:
                            x, y = defence.forward(x, y)

            # Convert torch tensors back to np arrays.
            x = x.cpu().numpy()
            if y is not None:
                y = y.cpu().numpy()

        return x, y

    def _apply_preprocessing_defences_gradient(self, x, gradients, fit=False):
        """
        Apply the backward pass to the gradients through all preprocessing defences that have been applied to `x`
        and `y` in the forward pass. This function is should only be called from function
        `_apply_preprocessing_gradient`.

        The method overrides art.estimators.estimator::LossGradientsMixin._apply_preprocessing_defences_gradient().
        It requires all defenses to have a method estimate_forward().
        It converts numpy arrays to PyTorch tensors first, then chains a series of defenses by calling
        defence.estimate_forward() which contains differentiable estimate of the operations. At the end,
        it converts PyTorch tensors back to numpy arrays.

        :param x: Samples.
        :type x: Format as expected by the `model`
        :param gradients: Gradients before backward pass through preprocessing defences.
        :type gradients: Format as expected by the `model`
        :param fit: `True` if the gradients are computed during training.
        :return: Gradients after backward pass through preprocessing defences.
        :rtype: Format as expected by the `model`
        """
        import torch

        if (
            not hasattr(self, "preprocessing_defences")
            or self.preprocessing_defences is None
            or len(self.preprocessing_defences) == 0
        ):
            return gradients

        if len(self.preprocessing_defences) == 1:
            # Compatible with non-PyTorch defences if no chaining.
            defence = self.preprocessing_defences[0]
            gradients = defence.estimate_gradient(x, gradients)
        else:
            # Check if all defences are implemented in PyTorch.
            for defence in self.preprocessing_defences:
                if not isinstance(defence, PreprocessorPyTorch):
                    raise NotImplementedError(f"{defence.__class__} is not PyTorch-specific.")

            # Convert np arrays to torch tensors.
            x = torch.tensor(x, device=self._device, requires_grad=True)
            gradients = torch.tensor(gradients, device=self._device)
            x_orig = x

            for defence in self.preprocessing_defences:
                if fit:
                    if defence.apply_fit:
                        x = defence.estimate_forward(x)
                else:
                    if defence.apply_predict:
                        x = defence.estimate_forward(x)

            x.backward(gradients)

            # Convert torch tensors back to np arrays.
            gradients = x_orig.grad.detach().cpu().numpy()
            if gradients.shape != x_orig.shape:
                raise ValueError(
                    "The input shape is {} while the gradient shape is {}".format(x.shape, gradients.shape)
                )
        return gradients
>>>>>>> 1d7762ff
<|MERGE_RESOLUTION|>--- conflicted
+++ resolved
@@ -90,7 +90,6 @@
         """
         NeuralNetworkMixin.fit(self, x, y, batch_size=128, nb_epochs=20, **kwargs)
 
-<<<<<<< HEAD
     def loss(self, x: np.ndarray, y: np.ndarray, **kwargs) -> np.ndarray:
         """
         Compute the loss of the neural network for samples `x`.
@@ -103,7 +102,7 @@
         :rtype: Format as expected by the `model`
         """
         raise NotImplementedError
-=======
+
     def _apply_preprocessing_defences(self, x, y, fit: bool = False) -> Tuple[Any, Any]:
         """
         Apply all preprocessing defences of the estimator on the raw inputs `x` and `y`. This function is should
@@ -224,5 +223,4 @@
                 raise ValueError(
                     "The input shape is {} while the gradient shape is {}".format(x.shape, gradients.shape)
                 )
-        return gradients
->>>>>>> 1d7762ff
+        return gradients