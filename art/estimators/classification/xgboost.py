--- conflicted
+++ resolved
@@ -51,12 +51,8 @@
         self,
         model: Union["xgboost.Booster", "xgboost.XGBClassifier", None] = None,
         clip_values: Optional["CLIP_VALUES_TYPE"] = None,
-        preprocessing_defences: Union[
-            "Preprocessor", List["Preprocessor"], None
-        ] = None,
-        postprocessing_defences: Union[
-            "Postprocessor", List["Postprocessor"], None
-        ] = None,
+        preprocessing_defences: Union["Preprocessor", List["Preprocessor"], None] = None,
+        postprocessing_defences: Union["Postprocessor", List["Postprocessor"], None] = None,
         preprocessing: "PREPROCESSING_TYPE" = (0, 1),
         nb_features: Optional[int] = None,
         nb_classes: Optional[int] = None,
@@ -79,9 +75,7 @@
         from xgboost import Booster, XGBClassifier
 
         if not isinstance(model, Booster) and not isinstance(model, XGBClassifier):
-            raise TypeError(
-                "Model must be of type xgboost.Booster or xgboost.XGBClassifier."
-            )
+            raise TypeError("Model must be of type xgboost.Booster or xgboost.XGBClassifier.")
 
         super(XGBoostClassifier, self).__init__(
             clip_values=clip_values,
@@ -98,14 +92,7 @@
         Fit the classifier on the training set `(x, y)`.
 
         :param x: Training data.
-<<<<<<< HEAD
-        :param y: Target values (class labels) one-hot-encoded of shape `(nb_samples, nb_classes)` or indices of shape
-                  `(nb_samples,)`.
-=======
-        :type x: `np.ndarray`
         :param y: Target values (class labels) one-hot-encoded of shape (nb_samples, nb_classes).
-        :type y: `np.ndarray`
->>>>>>> d918f53c
         :param kwargs: Dictionary of framework-specific arguments. These should be parameters supported by the
                        `fit` function in `xgboost.Booster` or `xgboost.XGBClassifier` and will be passed to this
                        function as such.
@@ -130,9 +117,7 @@
             predictions = self._model.predict(train_data)
             y_prediction = np.asarray([line for line in predictions])
             if len(y_prediction.shape) == 1:
-                y_prediction = to_categorical(
-                    labels=y_prediction, nb_classes=self.nb_classes
-                )
+                y_prediction = to_categorical(labels=y_prediction, nb_classes=self.nb_classes)
         elif isinstance(self._model, xgboost.XGBClassifier):
             y_prediction = self._model.predict_proba(x_preprocessed)
 
@@ -151,10 +136,7 @@
 
         if isinstance(self._model, Booster):
             try:
-                return int(
-                    len(self._model.get_dump(dump_format="json"))
-                    / self._model.n_estimators
-                )
+                return int(len(self._model.get_dump(dump_format="json")) / self._model.n_estimators)
             except AttributeError:
                 if nb_classes is not None:
                     return nb_classes
@@ -193,12 +175,7 @@
 
             tree_json = json.loads(tree_dump)
             trees.append(
-                Tree(
-                    class_id=class_label,
-                    leaf_nodes=self._get_leaf_nodes(
-                        tree_json, i_tree, class_label, box
-                    ),
-                )
+                Tree(class_id=class_label, leaf_nodes=self._get_leaf_nodes(tree_json, i_tree, class_label, box),)
             )
 
         return trees
@@ -209,16 +186,10 @@
         leaf_nodes: List[LeafNode] = list()
 
         if "children" in node:
-            if (
-                node["children"][0]["nodeid"] == node["yes"]
-                and node["children"][1]["nodeid"] == node["no"]
-            ):
+            if node["children"][0]["nodeid"] == node["yes"] and node["children"][1]["nodeid"] == node["no"]:
                 node_left = node["children"][0]
                 node_right = node["children"][1]
-            elif (
-                node["children"][1]["nodeid"] == node["yes"]
-                and node["children"][0]["nodeid"] == node["no"]
-            ):
+            elif node["children"][1]["nodeid"] == node["yes"] and node["children"][0]["nodeid"] == node["no"]:
                 node_left = node["children"][1]
                 node_right = node["children"][0]
             else:
@@ -228,12 +199,8 @@
             box_right = deepcopy(box)
 
             feature = int(node["split"][1:])
-            box_split_left = Box(
-                intervals={feature: Interval(-np.inf, node["split_condition"])}
-            )
-            box_split_right = Box(
-                intervals={feature: Interval(node["split_condition"], np.inf)}
-            )
+            box_split_left = Box(intervals={feature: Interval(-np.inf, node["split_condition"])})
+            box_split_right = Box(intervals={feature: Interval(node["split_condition"], np.inf)})
 
             if box.intervals:
                 box_left.intersect_with_box(box_split_left)
@@ -243,19 +210,11 @@
                 box_right = box_split_right
 
             leaf_nodes += self._get_leaf_nodes(node_left, i_tree, class_label, box_left)
-            leaf_nodes += self._get_leaf_nodes(
-                node_right, i_tree, class_label, box_right
-            )
+            leaf_nodes += self._get_leaf_nodes(node_right, i_tree, class_label, box_right)
 
         if "leaf" in node:
             leaf_nodes.append(
-                LeafNode(
-                    tree_id=i_tree,
-                    class_label=class_label,
-                    node_id=node["nodeid"],
-                    box=box,
-                    value=node["leaf"],
-                )
+                LeafNode(tree_id=i_tree, class_label=class_label, node_id=node["nodeid"], box=box, value=node["leaf"],)
             )
 
         return leaf_nodes