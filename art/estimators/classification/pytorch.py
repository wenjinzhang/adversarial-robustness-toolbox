--- conflicted
+++ resolved
@@ -30,13 +30,13 @@
 import numpy as np
 import six
 
-<<<<<<< HEAD
 from art.config import ART_DATA_PATH, CLIP_VALUES_TYPE, PREPROCESSING_TYPE
 from art.estimators.classification.classifier import (
     ClassGradientsMixin,
     ClassifierMixin,
 )
 from art.estimators.pytorch import PyTorchEstimator
+from art.utils import Deprecated, deprecated_keyword_arg
 
 if TYPE_CHECKING:
     import torch
@@ -44,11 +44,6 @@
     from art.data_generators import DataGenerator
     from art.defences.preprocessor import Preprocessor
     from art.defences.postprocessor import Postprocessor
-=======
-from art.estimators.classification.classifier import ClassGradientsMixin, ClassifierMixin
-from art.estimators.pytorch import PyTorchEstimator
-from art.utils import Deprecated, deprecated_keyword_arg
->>>>>>> d918f53c
 
 logger = logging.getLogger(__name__)
 
@@ -61,34 +56,19 @@
     @deprecated_keyword_arg("channel_index", end_version="1.5.0", replaced_by="channels_first")
     def __init__(
         self,
-<<<<<<< HEAD
         model: "torch.nn.Module",
         loss: "torch.nn.modules.loss._Loss",
         input_shape: Tuple[int, ...],
-        optimizer: Optional["torch.optim.Optimizer"],  # type: ignore
         nb_classes: int,
-        channel_index: int = 1,
+        optimizer: Optional["torch.optim.Optimizer"] = None,  # type: ignore
+        channel_index: int = Deprecated,
+        channels_first: bool = True,
         clip_values: Optional[CLIP_VALUES_TYPE] = None,
         preprocessing_defences: Union["Preprocessor", List["Preprocessor"], None] = None,
         postprocessing_defences: Union["Postprocessor", List["Postprocessor"], None] = None,
         preprocessing: PREPROCESSING_TYPE = (0, 1),
         device_type: str = "gpu",
     ) -> None:
-=======
-        model,
-        loss,
-        input_shape,
-        nb_classes,
-        optimizer=None,
-        channel_index=Deprecated,
-        channels_first=True,
-        clip_values=None,
-        preprocessing_defences=None,
-        postprocessing_defences=None,
-        preprocessing=(0, 1),
-        device_type="gpu",
-    ):
->>>>>>> d918f53c
         """
         Initialization specifically for the PyTorch-based implementation.
 
@@ -101,12 +81,7 @@
         :param nb_classes: The number of classes of the model.
         :param optimizer: The optimizer used to train the classifier.
         :param channel_index: Index of the axis in data containing the color channels or features.
-<<<<<<< HEAD
-=======
-        :type channel_index: `int`
         :param channels_first: Set channels first or last.
-        :type channels_first: `bool`
->>>>>>> d918f53c
         :param clip_values: Tuple of the form `(min, max)` of floats or `np.ndarray` representing the minimum and
                maximum values allowed for features. If floats are provided, these will be used as the range of all
                features. If arrays are provided, each value will be considered the bound for a feature, thus
@@ -118,9 +93,8 @@
                be divided by the second one.
         :param device_type: Type of device on which the classifier is run, either `gpu` or `cpu`.
         """
-<<<<<<< HEAD
-        import torch
-=======
+        import torch
+
         # Remove in 1.5.0
         if channel_index == 3:
             channels_first = False
@@ -128,7 +102,6 @@
             channels_first = True
         elif channel_index is not Deprecated:
             raise ValueError("Not a proper channel_index. Use channels_first.")
->>>>>>> d918f53c
 
         super().__init__(
             clip_values=clip_values,
@@ -167,17 +140,16 @@
             self._reduce_labels = False
 
     @property
-    def device(self):
+    def device(self) -> "torch.device":
         """
         Get current used device.
 
         :return: Current used device.
-        :rtype: `torch.device`
         """
         return self._device
 
     @property
-    def model(self):
+    def model(self) -> "torch.nn.Module":
         return self._model._model
 
     def predict(self, x: np.ndarray, batch_size: int = 128, **kwargs) -> np.ndarray:
@@ -219,14 +191,7 @@
         Fit the classifier on the training set `(x, y)`.
 
         :param x: Training data.
-<<<<<<< HEAD
-        :param y: Target values (class labels) one-hot-encoded of shape `(nb_samples, nb_classes)` or indices of shape
-                  `(nb_samples,)`.
-=======
-        :type x: `np.ndarray`
         :param y: Target values (class labels) one-hot-encoded of shape (nb_samples, nb_classes).
-        :type y: `np.ndarray`
->>>>>>> d918f53c
         :param batch_size: Size of batches.
         :param nb_epochs: Number of epochs to use for training.
         :param kwargs: Dictionary of framework-specific arguments. This parameter is not currently supported for PyTorch
@@ -447,20 +412,14 @@
 
         return grads
 
-<<<<<<< HEAD
-    def get_activations(self, x: np.ndarray, layer: Union[int, str], batch_size: int = 128) -> np.ndarray:
-=======
-    def loss_gradient_framework(self, x, y, **kwargs):
+    def loss_gradient_framework(self, x: "torch.Tensor", y: "torch.Tensor", **kwargs) -> "torch.Tensor":
         """
         Compute the gradient of the loss function w.r.t. `x`.
 
         :param x: Input with shape as expected by the model.
-        :type x: `torch.Tensor`
         :param y: Target values (class labels) one-hot-encoded of shape (nb_samples, nb_classes) or indices of shape
                   (nb_samples,).
-        :type y: `torch.Tensor`
         :return: Gradients of the same shape as `x`.
-        :rtype: `torch.Tensor`
         """
         import torch
         from torch.autograd import Variable
@@ -486,8 +445,9 @@
 
         return grads
 
-    def get_activations(self, x, layer, batch_size=128, framework=False):
->>>>>>> d918f53c
+    def get_activations(
+        self, x: np.ndarray, layer: Union[int, str], batch_size: int = 128, framework: bool = False
+    ) -> np.ndarray:
         """
         Return the output of the specified layer for input `x`. `layer` is specified by layer index (between 0 and
         `nb_layers - 1`) or by name. The number of layers can be determined by counting the results returned by
@@ -496,6 +456,7 @@
         :param x: Input for computing the activations.
         :param layer: Layer for computing the activations
         :param batch_size: Size of batches.
+        :param framework: If true, return the intermediate tensor representation of the activation.
         :return: The output of `layer`, where the first dimension is the batch size corresponding to `x`.
         """
         import torch
@@ -566,13 +527,8 @@
 
         # pylint: disable=W0212
         # disable pylint because access to _modules required
-<<<<<<< HEAD
-        torch.save(self.model.state_dict(), full_path + ".model")
+        torch.save(self._model._model.state_dict(), full_path + ".model")
         torch.save(self._optimizer.state_dict(), full_path + ".optimizer")  # type: ignore
-=======
-        torch.save(self._model._model.state_dict(), full_path + ".model")
-        torch.save(self._optimizer.state_dict(), full_path + ".optimizer")
->>>>>>> d918f53c
         logger.info("Model state dict saved in path: %s.", full_path + ".model")
         logger.info("Optimizer state dict saved in path: %s.", full_path + ".optimizer")
 
