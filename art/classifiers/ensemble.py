# MIT License
#
# Copyright (C) IBM Corporation 2018
#
# Permission is hereby granted, free of charge, to any person obtaining a copy of this software and associated
# documentation files (the "Software"), to deal in the Software without restriction, including without limitation the
# rights to use, copy, modify, merge, publish, distribute, sublicense, and/or sell copies of the Software, and to permit
# persons to whom the Software is furnished to do so, subject to the following conditions:
#
# The above copyright notice and this permission notice shall be included in all copies or substantial portions of the
# Software.
#
# THE SOFTWARE IS PROVIDED "AS IS", WITHOUT WARRANTY OF ANY KIND, EXPRESS OR IMPLIED, INCLUDING BUT NOT LIMITED TO THE
# WARRANTIES OF MERCHANTABILITY, FITNESS FOR A PARTICULAR PURPOSE AND NONINFRINGEMENT. IN NO EVENT SHALL THE
# AUTHORS OR COPYRIGHT HOLDERS BE LIABLE FOR ANY CLAIM, DAMAGES OR OTHER LIABILITY, WHETHER IN AN ACTION OF CONTRACT,
# TORT OR OTHERWISE, ARISING FROM, OUT OF OR IN CONNECTION WITH THE SOFTWARE OR THE USE OR OTHER DEALINGS IN THE
# SOFTWARE.
"""
This module implements the classifier `EnsembleClassifier` for ensembles of multiple classifiers.
"""
from __future__ import absolute_import, division, print_function, unicode_literals

import logging

import numpy as np

from art.classifiers.classifier import Classifier, ClassifierNeuralNetwork, ClassifierGradients

logger = logging.getLogger(__name__)


class EnsembleClassifier(ClassifierNeuralNetwork, ClassifierGradients, Classifier):
    """
    Class allowing to aggregate multiple classifiers as an ensemble. The individual classifiers are expected to be
    trained when the ensemble is created and no training procedures are provided through this class.
    """

    def __init__(self, classifiers, classifier_weights=None, channel_index=3, clip_values=None, defences=None,
                 preprocessing=(0, 1)):
        """
        Initialize a :class:`.EnsembleClassifier` object. The data range values and colour channel index have to
        be consistent for all the classifiers in the ensemble.

        :param classifiers: List of :class:`.Classifier` instances to be ensembled together.
        :type classifiers: `list`
        :param classifier_weights: List of weights, one scalar per classifier, to assign to their prediction when
               aggregating results. If `None`, all classifiers are assigned the same weight.
        :type classifier_weights: `list` or `np.ndarray` or `None`
        :param channel_index: Index of the axis in data containing the color channels or features.
        :type channel_index: `int`
        :param clip_values: Tuple of the form `(min, max)` of floats or `np.ndarray` representing the minimum and
               maximum values allowed for features. If floats are provided, these will be used as the range of all
               features. If arrays are provided, each value will be considered the bound for a feature, thus
               the shape of clip values needs to match the total number of features.
        :type clip_values: `tuple`
        :param defences: Defences to be activated with the classifier.
        :type defences: `str` or `list(str)`
        :param preprocessing: Tuple of the form `(substractor, divider)` of floats or `np.ndarray` of values to be
               used for data preprocessing. The first value will be substracted from the input. The input will then
               be divided by the second one.
        :type preprocessing: `tuple`
        """
        super(EnsembleClassifier, self).__init__(clip_values=clip_values, channel_index=channel_index,
                                                 defences=defences, preprocessing=preprocessing)

        if classifiers is None or not classifiers:
            raise ValueError('No classifiers provided for the ensemble.')
        self._nb_classifiers = len(classifiers)

        # Assert all classifiers are the right shape(s)
        for classifier in classifiers:
            if not isinstance(classifier, ClassifierNeuralNetwork):
                raise TypeError('Expected type `Classifier`, found %s instead.' % type(classifier))

            if clip_values != classifier.clip_values:
                raise ValueError('Incompatible `clip_values` between classifiers in the ensemble. Found %s and %s.'
                                 % (str(clip_values), str(classifier.clip_values)))

            if classifier.nb_classes != classifiers[0].nb_classes:
                raise ValueError('Incompatible output shapes between classifiers in the ensemble. Found %s and %s.'
                                 % (str(classifier.nb_classes), str(classifiers[0].nb_classes)))

            if classifier.input_shape != classifiers[0].input_shape:
                raise ValueError('Incompatible input shapes between classifiers in the ensemble. Found %s and %s.'
                                 % (str(classifier.input_shape), str(classifiers[0].input_shape)))

        self._input_shape = classifiers[0].input_shape
        self._nb_classes = classifiers[0].nb_classes

        # Set weights for classifiers
        if classifier_weights is None:
            classifier_weights = np.ones(self._nb_classifiers) / self._nb_classifiers
        self._classifier_weights = classifier_weights

        self._classifiers = classifiers

    def predict(self, x, batch_size=128, **kwargs):
        """
        Perform prediction for a batch of inputs. Predictions from classifiers should only be aggregated if they all
        have the same type of output (e.g., probabilities). Otherwise, use `raw=True` to get predictions from all
        models without aggregation. The same option should be used for logits output, as logits are not comparable
        between models and should not be aggregated.

        :param x: Test set.
        :type x: `np.ndarray`
        :param raw: Return the individual classifier raw outputs (not aggregated).
        :type raw: `bool`
        :return: Array of predictions of shape `(nb_inputs, self.nb_classes)`, or of shape
                 `(nb_classifiers, nb_inputs, self.nb_classes)` if `raw=True`.
        :rtype: `np.ndarray`
        """
        if 'raw' in kwargs:
            raw = kwargs['raw']
        else:
            raise ValueError('Missing argument `raw`.')

        preds = np.array([self._classifier_weights[i] * self._classifiers[i].predict(x)
                          for i in range(self._nb_classifiers)])
        if raw:
            return preds

        # Aggregate predictions only at probabilities level, as logits are not comparable between models
        var_z = np.sum(preds, axis=0)
        return var_z

    def fit(self, x, y, batch_size=128, nb_epochs=20, **kwargs):
        """
        Fit the classifier on the training set `(x, y)`. This function is not supported for ensembles.

        :param x: Training data.
        :type x: `np.ndarray`
        :param y: Labels, one-vs-rest encoding.
        :type y: `np.ndarray`
        :param batch_size: Size of batches.
        :type batch_size: `int`
        :param nb_epochs: Number of epochs to use for training.
        :type nb_epochs: `int`
        :param kwargs: Dictionary of framework-specific arguments.
        :type kwargs: `dict`
        :return: `None`
        """
        raise NotImplementedError

    def fit_generator(self, generator, nb_epochs=20, **kwargs):
        """
        Fit the classifier using the generator that yields batches as specified. This function is not supported for
        ensembles.

        :param generator: Batch generator providing `(x, y)` for each epoch. If the generator can be used for native
                          training in Keras, it will.
        :type generator: :class:`.DataGenerator`
        :param nb_epochs: Number of epochs to use for trainings.
        :type nb_epochs: `int`
        :param kwargs: Dictionary of framework-specific argument.
        :type kwargs: `dict`
        :return: `None`
        """
        raise NotImplementedError

    @property
    def layer_names(self):
        """
        Return the hidden layers in the model, if applicable. This function is not supported for ensembles.

        :return: The hidden layers in the model, input and output layers excluded.
        :rtype: `list`

        .. warning:: `layer_names` tries to infer the internal structure of the model.
                     This feature comes with no guarantees on the correctness of the result.
                     The intended order of the layers tries to match their order in the model, but this is not
                     guaranteed either.
        """
        raise NotImplementedError

    def get_activations(self, x, layer, batch_size=128):
        """
        Return the output of the specified layer for input `x`. `layer` is specified by layer index (between 0 and
        `nb_layers - 1`) or by name. The number of layers can be determined by counting the results returned by
        calling `layer_names`. This function is not supported for ensembles.

        :param x: Input for computing the activations.
        :type x: `np.ndarray`
        :param layer: Layer for computing the activations
        :type layer: `int` or `str`
        :param batch_size: Size of batches.
        :type batch_size: `int`
        :return: The output of `layer`, where the first dimension is the batch size corresponding to `x`.
        :rtype: `np.ndarray`
        """
        raise NotImplementedError

    def class_gradient(self, x, label=None, **kwargs):
        """
        Compute per-class derivatives w.r.t. `x`.

        :param x: Sample input with shape as expected by the model.
        :type x: `np.ndarray`
        :param label: Index of a specific per-class derivative. If `None`, then gradients for all
                      classes will be computed.
        :type label: `int`
        :param raw: Return the individual classifier raw outputs (not aggregated).
        :type raw: `bool`
        :return: Array of gradients of input features w.r.t. each class in the form
                 `(batch_size, nb_classes, input_shape)` when computing for all classes, otherwise shape becomes
                 `(batch_size, 1, input_shape)` when `label` parameter is specified. If `raw=True`, an additional
                 dimension is added at the beginning of the array, indexing the different classifiers.
        :rtype: `np.ndarray`
        """
        if 'raw' in kwargs:
            raw = kwargs['raw']
        else:
            raise ValueError('Missing argument `raw`.')

<<<<<<< HEAD
        logits = kwargs.get('logits')
        if logits is None:
            logits = False

        grads = np.array(
            [self._classifier_weights[i] * self._classifiers[i].class_gradient(x, label=label, logits=logits) for i in
             range(self._nb_classifiers)])
=======
        grads = np.array([self._classifier_weights[i] * self._classifiers[i].class_gradient(x, label)
                          for i in range(self._nb_classifiers)])
>>>>>>> 78bb622f
        if raw:
            return grads
        return np.sum(grads, axis=0)

    def loss_gradient(self, x, y, **kwargs):
        """
        Compute the gradient of the loss function w.r.t. `x`.

        :param x: Sample input with shape as expected by the model.
        :type x: `np.ndarray`
        :param y: Correct labels, one-vs-rest encoding.
        :type y: `np.ndarray`
        :param raw: Return the individual classifier raw outputs (not aggregated).
        :type raw: `bool`
        :return: Array of gradients of the same shape as `x`. If `raw=True`, shape becomes `[nb_classifiers, x.shape]`.
        :rtype: `np.ndarray`
        """
        if 'raw' in kwargs:
            raw = kwargs['raw']
        else:
            raise ValueError('Missing argument `raw`.')

        grads = np.array([self._classifier_weights[i] * self._classifiers[i].loss_gradient(x, y)
                          for i in range(self._nb_classifiers)])
        if raw:
            return grads

        return np.sum(grads, axis=0)

    def set_learning_phase(self, train):
        """
        Set the learning phase for the backend framework.

        :param train: True to set the learning phase to training, False to set it to prediction.
        :type train: `bool`
        """
        if self._learning is not None and isinstance(train, bool):
            for classifier in self._classifiers:
                classifier.set_learning_phase(train)
            self._learning_phase = train

    def __repr__(self):
        repr_ = "%s(classifiers=%r, classifier_weights=%r, channel_index=%r, clip_values=%r, defences=%r, " \
                "preprocessing=%r)" \
                % (self.__module__ + '.' + self.__class__.__name__,
                   self._classifiers, self._classifier_weights, self.channel_index, self.clip_values, self.defences,
                   self.preprocessing)

        return repr_

    def save(self, filename, path=None):
        """
        Save a model to file in the format specific to the backend framework. This function is not supported for
        ensembles.

        :param filename: Name of the file where to store the model.
        :type filename: `str`
        :param path: Path of the folder where to store the model. If no path is specified, the model will be stored in
                     the default data location of the library `DATA_PATH`.
        :type path: `str`
        :return: None
        """
        raise NotImplementedError<|MERGE_RESOLUTION|>--- conflicted
+++ resolved
@@ -211,18 +211,8 @@
         else:
             raise ValueError('Missing argument `raw`.')
 
-<<<<<<< HEAD
-        logits = kwargs.get('logits')
-        if logits is None:
-            logits = False
-
-        grads = np.array(
-            [self._classifier_weights[i] * self._classifiers[i].class_gradient(x, label=label, logits=logits) for i in
-             range(self._nb_classifiers)])
-=======
         grads = np.array([self._classifier_weights[i] * self._classifiers[i].class_gradient(x, label)
                           for i in range(self._nb_classifiers)])
->>>>>>> 78bb622f
         if raw:
             return grads
         return np.sum(grads, axis=0)
