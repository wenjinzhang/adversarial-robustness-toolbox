# MIT License
#
# Copyright (C) IBM Corporation 2018
#
# Permission is hereby granted, free of charge, to any person obtaining a copy of this software and associated
# documentation files (the "Software"), to deal in the Software without restriction, including without limitation the
# rights to use, copy, modify, merge, publish, distribute, sublicense, and/or sell copies of the Software, and to permit
# persons to whom the Software is furnished to do so, subject to the following conditions:
#
# The above copyright notice and this permission notice shall be included in all copies or substantial portions of the
# Software.
#
# THE SOFTWARE IS PROVIDED "AS IS", WITHOUT WARRANTY OF ANY KIND, EXPRESS OR IMPLIED, INCLUDING BUT NOT LIMITED TO THE
# WARRANTIES OF MERCHANTABILITY, FITNESS FOR A PARTICULAR PURPOSE AND NONINFRINGEMENT. IN NO EVENT SHALL THE
# AUTHORS OR COPYRIGHT HOLDERS BE LIABLE FOR ANY CLAIM, DAMAGES OR OTHER LIABILITY, WHETHER IN AN ACTION OF CONTRACT,
# TORT OR OTHERWISE, ARISING FROM, OUT OF OR IN CONNECTION WITH THE SOFTWARE OR THE USE OR OTHER DEALINGS IN THE
# SOFTWARE.
from __future__ import absolute_import, division, print_function, unicode_literals

import logging

import numpy as np
import six

from art.classifiers import Classifier

logger = logging.getLogger(__name__)
# TODO Perform explicit casting to np.float32?


class MXClassifier(Classifier):
    """
    Wrapper class for importing MXNet Gluon model.
    """
    def __init__(self, clip_values, model, input_shape, nb_classes, optimizer=None, ctx=None, channel_index=1,
                 defences=None, preprocessing=(0, 1)):
        """
        Initialize an `MXClassifier` object. Assumes the `model` passed as parameter is a Gluon model and that the
        loss function is the softmax cross-entropy.

        :param clip_values: Tuple of the form `(min, max)` representing the minimum and maximum values allowed
               for features.
        :type clip_values: `tuple`
        :param model: The model with logits as expected output.
        :type model: `mxnet.gluon.Block`
        :param input_shape: The shape of one input instance.
        :type input_shape: `tuple`
        :param nb_classes: The number of classes of the model.
        :type nb_classes: `int`
        :param optimizer: The optimizer used to train the classifier. This parameter is not required if no training is
               used.
        :type optimizer: `mxnet.gluon.Trainer`
        :param ctx: The device on which the model runs (CPU or GPU). If not provided, CPU is assumed.
        :type ctx: `mxnet.context.Context`
        :param channel_index: Index of the axis in data containing the color channels or features.
        :type channel_index: `int`
        :param defences: Defences to be activated with the classifier.
        :type defences: `str` or `list(str)`
        :param preprocessing: Tuple of the form `(substractor, divider)` of floats or `np.ndarray` of values to be
               used for data preprocessing. The first value will be substracted from the input. The input will then
               be divided by the second one.
        :type preprocessing: `tuple`
        """
        import mxnet as mx

        super(MXClassifier, self).__init__(clip_values=clip_values, channel_index=channel_index, defences=defences,
                                           preprocessing=preprocessing)

        self._model = model
        self._nb_classes = nb_classes
        self._input_shape = input_shape
        self._device = ctx
        self._optimizer = optimizer

        if ctx is None:
            self._ctx = mx.cpu()
        else:
            self._ctx = ctx

        # Get the internal layer
        self._layer_names = self._get_layers()

    def fit(self, x, y, batch_size=128, nb_epochs=20):
        """
        Fit the classifier on the training set `(inputs, outputs)`.

        :param x: Training data.
        :type x: `np.ndarray`
        :param y: Labels, one-vs-rest encoding.
        :type y: `np.ndarray`
        :param batch_size: Size of batches.
        :type batch_size: `int`
        :param nb_epochs: Number of epochs to use for trainings.
        :type nb_epochs: `int`
        :return: `None`
        """
        if self._optimizer is None:
            raise ValueError('An MXNet optimizer is required for fitting the model.')

        from mxnet import autograd, nd

        train_mode = self._learning_phase if hasattr(self, '_learning_phase') else True

        # Apply preprocessing and defences
        x_ = self._apply_processing(x)
        x_, y_ = self._apply_defences_fit(x_, y)
        y_ = np.argmax(y_, axis=1)

        nb_batch = int(np.ceil(len(x_) / batch_size))
        ind = np.arange(len(x_))

        for _ in range(nb_epochs):
            # Shuffle the examples
            np.random.shuffle(ind)

            # Train for one epoch
            for m in range(nb_batch):
                x_batch = nd.array(x_[ind[m * batch_size:(m + 1) * batch_size]]).as_in_context(self._ctx)
                y_batch = nd.array(y_[ind[m * batch_size:(m + 1) * batch_size]]).as_in_context(self._ctx)

                with autograd.record(train_mode=train_mode):
                    preds = self._model(x_batch)
                    loss = nd.softmax_cross_entropy(preds, y_batch)
                loss.backward()

                # Update parameters
                self._optimizer.step(batch_size)

    def fit_generator(self, generator, nb_epochs=20):
        """
        Fit the classifier using the generator that yields batches as specified.

        :param generator: Batch generator providing `(x, y)` for each epoch.
        :type generator: `DataGenerator`
        :param nb_epochs: Number of epochs to use for trainings.
        :type nb_epochs: `int`
        :return: `None`
        """
        from mxnet import autograd, nd
        from art.data_generators import MXDataGenerator

<<<<<<< HEAD
=======
        train_mode = self._learning_phase if hasattr(self, '_learning_phase') else True

>>>>>>> d00d57ab
        if isinstance(generator, MXDataGenerator) and \
                not (hasattr(self, 'label_smooth') or hasattr(self, 'feature_squeeze')):
            # Train directly in MXNet
            for _ in range(nb_epochs):
                for x_batch, y_batch in generator.data_loader:
                    x_batch = nd.array(x_batch).as_in_context(self._ctx)
                    y_batch = np.argmax(y_batch, axis=1)
                    y_batch = nd.array(y_batch).as_in_context(self._ctx)

<<<<<<< HEAD
                    with autograd.record(train_mode=True):
=======
                    with autograd.record(train_mode=train_mode):
>>>>>>> d00d57ab
                        preds = self._model(x_batch)
                        loss = nd.softmax_cross_entropy(preds, y_batch)
                    loss.backward()

                    # Update parameters
                    self._optimizer.step(x_batch.shape[0])
        else:
            # Fit a generic data generator through the API
            super(MXClassifier, self).fit_generator(generator, nb_epochs=nb_epochs)

    def predict(self, x, logits=False, batch_size=128):
        """
        Perform prediction for a batch of inputs.

        :param x: Test set.
        :type x: `np.ndarray`
        :param logits: `True` if the prediction should be done at the logits layer.
        :type logits: `bool`
        :param batch_size: Size of batches.
        :type batch_size: `int`
        :return: Array of predictions of shape `(nb_inputs, self.nb_classes)`.
        :rtype: `np.ndarray`
        """
        from mxnet import autograd, nd

        train_mode = self._learning_phase if hasattr(self, '_learning_phase') else False

        # Apply preprocessing and defences
        x_ = self._apply_processing(x)
        x_ = self._apply_defences_predict(x_)

        # Run prediction with batch processing
        results = np.zeros((x_.shape[0], self.nb_classes), dtype=np.float32)
        num_batch = int(np.ceil(len(x_) / float(batch_size)))
        for m in range(num_batch):
            # Batch indexes
            begin, end = m * batch_size, min((m + 1) * batch_size, x_.shape[0])

            # Predict
            x_batch = nd.array(x_[begin:end], ctx=self._ctx)
            x_batch.attach_grad()
            with autograd.record(train_mode=train_mode):
                preds = self._model(x_batch)

            if logits is False:
                preds = preds.softmax()

            results[begin:end] = preds.asnumpy()

        return results

    def class_gradient(self, x, label=None, logits=False):
        """
        Compute per-class derivatives w.r.t. `x`.

        :param x: Sample input with shape as expected by the model.
        :type x: `np.ndarray`
        :param label: Index of a specific per-class derivative. If an integer is provided, the gradient of that class
                      output is computed for all samples. If multiple values as provided, the first dimension should
                      match the batch size of `x`, and each value will be used as target for its corresponding sample in
                      `x`. If `None`, then gradients for all classes will be computed for each sample.
        :type label: `int` or `list`
        :param logits: `True` if the prediction should be done at the logits layer.
        :type logits: `bool`
        :return: Array of gradients of input features w.r.t. each class in the form
                 `(batch_size, nb_classes, input_shape)` when computing for all classes, otherwise shape becomes
                 `(batch_size, 1, input_shape)` when `label` parameter is specified.
        :rtype: `np.ndarray`
        """
        from mxnet import autograd, nd

        # Check value of label for computing gradients
        if not (label is None or (isinstance(label, (int, np.integer)) and label in range(self.nb_classes))
                or (isinstance(label, np.ndarray) and len(label.shape) == 1 and (label < self.nb_classes).all()
                    and label.shape[0] == x.shape[0])):
            raise ValueError('Label %s is out of range.' % str(label))

        train_mode = self._learning_phase if hasattr(self, '_learning_phase') else False

        x_ = self._apply_processing(x)
        x_ = nd.array(x_, ctx=self._ctx)
        x_.attach_grad()

        if label is None:
            with autograd.record(train_mode=False):
                if logits is True:
                    preds = self._model(x_)
                else:
                    preds = self._model(x_).softmax()
                class_slices = [preds[:, i] for i in range(self.nb_classes)]

            grads = []
            for slice_ in class_slices:
                slice_.backward(retain_graph=True)
                grad = x_.grad.asnumpy()
                grads.append(grad)
            grads = np.swapaxes(np.array(grads), 0, 1)
        elif isinstance(label, (int, np.integer)):
            with autograd.record(train_mode=train_mode):
                if logits is True:
                    preds = self._model(x_)
                else:
                    preds = self._model(x_).softmax()
                class_slice = preds[:, label]

            class_slice.backward()
            grads = np.expand_dims(x_.grad.asnumpy(), axis=1)
        else:
            unique_labels = list(np.unique(label))

            with autograd.record(train_mode=train_mode):
                if logits is True:
                    preds = self._model(x_)
                else:
                    preds = self._model(x_).softmax()
                class_slices = [preds[:, i] for i in unique_labels]

            grads = []
            for slice_ in class_slices:
                slice_.backward(retain_graph=True)
                grad = x_.grad.asnumpy()
                grads.append(grad)

            grads = np.swapaxes(np.array(grads), 0, 1)
            lst = [unique_labels.index(i) for i in label]
            grads = grads[np.arange(len(grads)), lst]
            grads = np.expand_dims(grads, axis=1)
            grads = self._apply_processing_gradient(grads)

        grads = self._apply_processing_gradient(grads)

        return grads

    def loss_gradient(self, x, y):
        """
        Compute the gradient of the loss function w.r.t. `x`.

        :param x: Sample input with shape as expected by the model.
        :type x: `np.ndarray`
        :param y: Correct labels, one-vs-rest encoding.
        :type y: `np.ndarray`
        :return: Array of gradients of the same shape as `x`.
        :rtype: `np.ndarray`
        """
        from mxnet import autograd, gluon, nd

        train_mode = self._learning_phase if hasattr(self, '_learning_phase') else False

        x_ = nd.array(x, ctx=self._ctx)
        y_ = nd.array([np.argmax(y, axis=1)]).T

        x_.attach_grad()
        loss = gluon.loss.SoftmaxCrossEntropyLoss()
        with autograd.record(train_mode=train_mode):
            preds = self._model(x_)
            loss = loss(preds, y_)

        loss.backward()
        grads = x_.grad.asnumpy()
        grads = self._apply_processing_gradient(grads)
        assert grads.shape == x.shape

        return grads

    @property
    def layer_names(self):
        """
        Return the hidden layers in the model, if applicable.

        :return: The hidden layers in the model, input and output layers excluded.
        :rtype: `list`

        .. warning:: `layer_names` tries to infer the internal structure of the model.
                     This feature comes with no guarantees on the correctness of the result.
                     The intended order of the layers tries to match their order in the model, but this is not
                     guaranteed either.
        """
        return self._layer_names

    def get_activations(self, x, layer):
        """
        Return the output of the specified layer for input `x`. `layer` is specified by layer index (between 0 and
        `nb_layers - 1`) or by name. The number of layers can be determined by counting the results returned by
        calling `layer_names`.

        :param x: Input for computing the activations.
        :type x: `np.ndarray`
        :param layer: Layer for computing the activations
        :type layer: `int` or `str`
        :return: The output of `layer`, where the first dimension is the batch size corresponding to `x`.
        :rtype: `np.ndarray`
        """
        from mxnet import nd

        if isinstance(layer, six.string_types):
            if layer not in self._layer_names:
                raise ValueError('Layer name %s is not part of the model.' % layer)
            layer_ind = self._layer_names.index(layer)
        elif isinstance(layer, int):
            if layer < 0 or layer >= len(self._layer_names):
                raise ValueError('Layer index %d is outside of range (0 to %d included).'
                                 % (layer, len(self._layer_names) - 1))
            layer_ind = layer
        else:
            raise TypeError('Layer must be of type `str` or `int`.')

        # Apply preprocessing and defences
        if x.shape == self.input_shape:
            x_ = np.expand_dims(x, 0)
        else:
            x_ = x
        x_ = self._apply_processing(x_)
        x_ = self._apply_defences_predict(x_)

        # Compute activations
        x_ = nd.array(x_, ctx=self._ctx)
        preds = self._model[layer_ind](x_)

        return preds.asnumpy()

    def set_learning_phase(self, train):
        """
        Set the learning phase for the backend framework.

        :param train: True to set the learning phase to training, False to set it to prediction.
        :type train: `bool`
        """
        if isinstance(train, bool):
            self._learning_phase = train

    def save(self, filename, path=None):
        """
        Save a model to file in the format specific to the backend framework.

        :param filename: Name of the file where to store the model.
        :type filename: `str`
        :param path: Path of the folder where to store the model. If no path is specified, the model will be stored in
                     the default data location of the library `DATA_PATH`.
        :type path: `str`
        :return: None
        """
        raise NotImplementedError

    def _get_layers(self):
        """
        Return the hidden layers in the model, if applicable.

        :return: The hidden layers in the model, input and output layers excluded.
        :rtype: `list`
        """
        layer_names = [layer.name for layer in self._model[:-1]]
        logger.info('Inferred %i hidden layers on MXNet classifier.', len(layer_names))

        return layer_names<|MERGE_RESOLUTION|>--- conflicted
+++ resolved
@@ -139,11 +139,8 @@
         from mxnet import autograd, nd
         from art.data_generators import MXDataGenerator
 
-<<<<<<< HEAD
-=======
         train_mode = self._learning_phase if hasattr(self, '_learning_phase') else True
 
->>>>>>> d00d57ab
         if isinstance(generator, MXDataGenerator) and \
                 not (hasattr(self, 'label_smooth') or hasattr(self, 'feature_squeeze')):
             # Train directly in MXNet
@@ -153,11 +150,7 @@
                     y_batch = np.argmax(y_batch, axis=1)
                     y_batch = nd.array(y_batch).as_in_context(self._ctx)
 
-<<<<<<< HEAD
-                    with autograd.record(train_mode=True):
-=======
                     with autograd.record(train_mode=train_mode):
->>>>>>> d00d57ab
                         preds = self._model(x_batch)
                         loss = nd.softmax_cross_entropy(preds, y_batch)
                     loss.backward()
