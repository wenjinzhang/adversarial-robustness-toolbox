# MIT License
#
# Copyright (C) IBM Corporation 2018
#
# Permission is hereby granted, free of charge, to any person obtaining a copy of this software and associated
# documentation files (the "Software"), to deal in the Software without restriction, including without limitation the
# rights to use, copy, modify, merge, publish, distribute, sublicense, and/or sell copies of the Software, and to permit
# persons to whom the Software is furnished to do so, subject to the following conditions:
#
# The above copyright notice and this permission notice shall be included in all copies or substantial portions of the
# Software.
#
# THE SOFTWARE IS PROVIDED "AS IS", WITHOUT WARRANTY OF ANY KIND, EXPRESS OR IMPLIED, INCLUDING BUT NOT LIMITED TO THE
# WARRANTIES OF MERCHANTABILITY, FITNESS FOR A PARTICULAR PURPOSE AND NONINFRINGEMENT. IN NO EVENT SHALL THE
# AUTHORS OR COPYRIGHT HOLDERS BE LIABLE FOR ANY CLAIM, DAMAGES OR OTHER LIABILITY, WHETHER IN AN ACTION OF CONTRACT,
# TORT OR OTHERWISE, ARISING FROM, OUT OF OR IN CONNECTION WITH THE SOFTWARE OR THE USE OR OTHER DEALINGS IN THE
# SOFTWARE.
<<<<<<< HEAD
"""
This module implements the fast generalized subset scan based detector.
"""
=======
"""Fast generalized subset scan based detector"""
>>>>>>> 78bb622f

from __future__ import absolute_import, division, print_function, unicode_literals

import logging

# pylint: disable=E0001
import numpy as np
import six

from art.classifiers import Classifier, ClassifierNeuralNetwork, ClassifierGradients
from art.detection.subsetscanning.scanner import Scanner

logger = logging.getLogger(__name__)


class SubsetScanningDetector(ClassifierNeuralNetwork, ClassifierGradients, Classifier):
    """
    Fast generalized subset scan based detector by McFowland, E., Speakman, S., and Neill, D. B. (2013).
    Paper link: https://www.cs.cmu.edu/~neill/papers/mcfowland13a.pdf
    """
    def __init__(self, classifier, bgd_data, layer):
        """
        Create a `SubsetScanningDetector` instance which is used to the detect the presence of adversarial samples.

        :param classifier: The model being evaluated for its robustness to anomalies (eg. adversarial samples)
        :type classifier: :class:`.Classifier`
        :bgd_data: The background data used to learn a null model. Typically dataset used to train the classifier.
        :type bgd_data: `np.ndarray`
        :layer: The layer from which to extract activations to perform scan
        :type layer: `int` or `str`
        """
        super(SubsetScanningDetector, self).__init__(clip_values=classifier.clip_values,
                                                     channel_index=classifier.channel_index,
                                                     defences=classifier.defences,
                                                     preprocessing=classifier.preprocessing)
        self.classifier = classifier
        self.bgd_data = bgd_data

        # Ensure that layer is well-defined:
        if isinstance(layer, six.string_types):
            if layer not in classifier.layer_names:
                raise ValueError('Layer name %s is not part of the graph.' % layer)
            self._layer_name = layer
        elif isinstance(layer, int):
            if layer < 0 or layer >= len(classifier.layer_names):
                raise ValueError('Layer index %d is outside of range (0 to %d included).'
                                 % (layer, len(classifier.layer_names) - 1))
            self._layer_name = classifier.layer_names[layer]
        else:
            raise TypeError('Layer must be of type `str` or `int`.')

        bgd_activations = classifier.get_activations(bgd_data, self._layer_name)
        if len(bgd_activations.shape) == 4:
            dim2 = bgd_activations.shape[1] * bgd_activations.shape[2] * bgd_activations.shape[3]
            bgd_activations = np.reshape(bgd_activations, (bgd_activations.shape[0], dim2))

        self.sorted_bgd_activations = np.sort(bgd_activations, axis=0)

    def calculate_pvalue_ranges(self, eval_x):
        """
        Returns computed p-value ranges.

        :param eval_x: Data being evaluated for anomalies.
        :type eval_x: `np.ndarray`
        :return: P-value ranges.
        :rtype: `np.ndarray`
        """

        bgd_activations = self.sorted_bgd_activations
        eval_activations = self.classifier.get_activations(eval_x, self._layer_name)

        if len(eval_activations.shape) == 4:
            dim2 = eval_activations.shape[1] * eval_activations.shape[2] * eval_activations.shape[3]
            eval_activations = np.reshape(eval_activations, (eval_activations.shape[0], dim2))

        bgrecords_n = bgd_activations.shape[0]
        records_n = eval_activations.shape[0]
        atrr_n = eval_activations.shape[1]

        pvalue_ranges = np.empty((records_n, atrr_n, 2))

        for j in range(atrr_n):
            pvalue_ranges[:, j, 0] = np.searchsorted(bgd_activations[:, j], eval_activations[:, j], side='right')
            pvalue_ranges[:, j, 1] = np.searchsorted(bgd_activations[:, j], eval_activations[:, j], side='left')

        pvalue_ranges = bgrecords_n - pvalue_ranges

        pvalue_ranges[:, :, 0] = np.divide(pvalue_ranges[:, :, 0], bgrecords_n + 1)
        pvalue_ranges[:, :, 1] = np.divide(pvalue_ranges[:, :, 1] + 1, bgrecords_n + 1)

        return pvalue_ranges

    def scan(self, clean_x, adv_x, clean_size=None, advs_size=None, run=10):
        """
        Returns scores of highest scoring subsets.

        :param clean_x: Data presumably without anomalies.
        :type clean_x `np.ndarray`
        :param adv_x: Data presumably with anomalies (adversarial samples).
        :type adv_x `np.ndarray`
        :param clean_size:
        :type clean_size: `int`
        :param advs_size:
        :param advs_size: `int`
        :return: (clean_scores, adv_scores, detectionpower)
        :rtype: `list`, `list`, `float`
        """
        from sklearn import metrics

        clean_pvalranges = self.calculate_pvalue_ranges(clean_x)
        adv_pvalranges = self.calculate_pvalue_ranges(adv_x)

        clean_scores = []
        adv_scores = []

        if clean_size is None and advs_size is None:

            # Individual scan
            for j, _ in enumerate(clean_pvalranges):
                best_score, _, _, _ = Scanner.fgss_individ_for_nets(clean_pvalranges[j])
                clean_scores.append(best_score)
            for j, _ in enumerate(adv_pvalranges):
                best_score, _, _, _ = Scanner.fgss_individ_for_nets(adv_pvalranges[j])
                adv_scores.append(best_score)

        else:

            len_adv_x = len(adv_x)
            len_clean_x = len(clean_x)

            for _ in range(run):
                np.random.seed()

                advchoice = np.random.choice(range(len_adv_x), advs_size, replace=False)
                cleanchoice = np.random.choice(range(len_clean_x), clean_size, replace=False)

                combined_pvals = np.concatenate((clean_pvalranges[cleanchoice], adv_pvalranges[advchoice]), axis=0)

                best_score, _, _, _ = Scanner.fgss_for_nets(clean_pvalranges[cleanchoice])
                clean_scores.append(best_score)
                best_score, _, _, _ = Scanner.fgss_for_nets(combined_pvals)
                adv_scores.append(best_score)

        y_true = np.append([np.ones(len(adv_scores))], [np.zeros(len(clean_scores))])
        all_scores = np.append([adv_scores], [clean_scores])

        fpr, tpr, _ = metrics.roc_curve(y_true, all_scores)
        roc_auc = metrics.auc(fpr, tpr)
        detectionpower = roc_auc

        return clean_scores, adv_scores, detectionpower

    def fit(self, x, y, batch_size=128, nb_epochs=20, **kwargs):
        """
        Fit the detector using training data.
        Assume that the classifier is already trained

        :raises: `NotImplementedException`
        """
        raise NotImplementedError

    def predict(self, x, batch_size=128, **kwargs):
        """
        Perform detection of adversarial data and return prediction as tuple.

        :raises: `NotImplementedException`
        """
        raise NotImplementedError

    def fit_generator(self, generator, nb_epochs=20, **kwargs):
        """
        Fit the classifier using the generator gen that yields batches as specified. This function is not supported
        for this detector.

        :raises: `NotImplementedException`
        """
        raise NotImplementedError

    @property
    def nb_classes(self):
        return self.detector.nb_classes

    @property
    def input_shape(self):
        return self.detector.input_shape

    @property
    def clip_values(self):
        return self.detector.clip_values

    @property
    def channel_index(self):
        return self.detector.channel_index

    def learning_phase(self):
        return self.detector.learning_phase

    def class_gradient(self, x, label=None, **kwargs):
<<<<<<< HEAD
        logits = kwargs.get('logits')
        if logits is None:
            logits = False
        return self.detector.class_gradient(x, label=label, logits=logits)
=======
        return self.detector.class_gradient(x, label=label)
>>>>>>> 78bb622f

    def loss_gradient(self, x, y, **kwargs):
        return self.detector.loss_gradient(x, y)

    def get_activations(self, x, layer, batch_size):
        """
        Return the output of the specified layer for input `x`. `layer` is specified by layer index (between 0 and
        `nb_layers - 1`) or by name. The number of layers can be determined by counting the results returned by
        calling `layer_names`. This function is not supported for this detector.

        :raises: `NotImplementedException`
        """
        raise NotImplementedError

    def set_learning_phase(self, train):
        self.detector.set_learning_phase(train)

    def save(self, filename, path=None):
        self.detector.save(filename, path)<|MERGE_RESOLUTION|>--- conflicted
+++ resolved
@@ -15,13 +15,9 @@
 # AUTHORS OR COPYRIGHT HOLDERS BE LIABLE FOR ANY CLAIM, DAMAGES OR OTHER LIABILITY, WHETHER IN AN ACTION OF CONTRACT,
 # TORT OR OTHERWISE, ARISING FROM, OUT OF OR IN CONNECTION WITH THE SOFTWARE OR THE USE OR OTHER DEALINGS IN THE
 # SOFTWARE.
-<<<<<<< HEAD
 """
 This module implements the fast generalized subset scan based detector.
 """
-=======
-"""Fast generalized subset scan based detector"""
->>>>>>> 78bb622f
 
 from __future__ import absolute_import, division, print_function, unicode_literals
 
@@ -220,14 +216,7 @@
         return self.detector.learning_phase
 
     def class_gradient(self, x, label=None, **kwargs):
-<<<<<<< HEAD
-        logits = kwargs.get('logits')
-        if logits is None:
-            logits = False
-        return self.detector.class_gradient(x, label=label, logits=logits)
-=======
         return self.detector.class_gradient(x, label=label)
->>>>>>> 78bb622f
 
     def loss_gradient(self, x, y, **kwargs):
         return self.detector.loss_gradient(x, y)
